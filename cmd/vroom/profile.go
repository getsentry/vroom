package main

import (
	"context"
	"encoding/json"
	"errors"
	"io"
	"net/http"
	"sort"
	"strconv"

	"github.com/getsentry/sentry-go"
	"github.com/google/uuid"
	"github.com/julienschmidt/httprouter"
	"github.com/segmentio/kafka-go"
	"gocloud.dev/gcerrors"
	"google.golang.org/api/googleapi"

	"github.com/getsentry/vroom/internal/nodetree"
	"github.com/getsentry/vroom/internal/occurrence"
	"github.com/getsentry/vroom/internal/platform"
	"github.com/getsentry/vroom/internal/profile"
	"github.com/getsentry/vroom/internal/storageutil"
)

const (
	maxUniqueFunctionsPerProfile = 100
	unsampledProfileID           = "00000000000000000000000000000000"
)

func (env *environment) postProfile(w http.ResponseWriter, r *http.Request) {
	ctx := r.Context()
	hub := sentry.GetHubFromContext(ctx)

	s := sentry.StartSpan(ctx, "processing")
	s.Description = "Read HTTP body"
	body, err := io.ReadAll(r.Body)
	s.Finish()
	if err != nil {
		hub.CaptureException(err)
		w.WriteHeader(http.StatusBadRequest)
		return
	}

	hub.Scope().SetContext("Profile metadata", map[string]interface{}{
		"Size": len(body),
	})

	var p profile.Profile
	s = sentry.StartSpan(ctx, "json.unmarshal")
	s.Description = "Unmarshal profile"
	err = json.Unmarshal(body, &p)
	s.Finish()
	if err != nil {
		hub.CaptureException(err)
		w.WriteHeader(http.StatusBadRequest)
		return
	}
	defer r.Body.Close()

	orgID := p.OrganizationID()

	profilePlatform := p.Platform()

	hub.Scope().SetTags(map[string]string{
		"organization_id": strconv.FormatUint(orgID, 10),
		"platform":        string(profilePlatform),
		"profile_id":      p.ID(),
		"project_id":      strconv.FormatUint(p.ProjectID(), 10),
	})

	s = sentry.StartSpan(ctx, "processing")
	s.Description = "Normalize profile"
	p.Normalize()
	s.Finish()

	if !p.IsSampled() {
		// if we're dealing with an unsampled profile
		// we'll assign the special "000....00" profile ID
		// so that we can handle it accordingly either in
		// either of snuba/sentry/front-end
		p.SetProfileID(unsampledProfileID)
	}

	if p.IsSampled() {
		s = sentry.StartSpan(ctx, "gcs.write")
		s.Description = "Write profile to GCS"
		err = storageutil.CompressedWrite(ctx, env.storage, p.StoragePath(), p)
		s.Finish()
		if err != nil {
			if errors.Is(err, context.DeadlineExceeded) {
				// This is a transient error, we'll retry
				w.WriteHeader(http.StatusTooManyRequests)
			} else {
				// These errors won't be retried
				hub.CaptureException(err)
				if code := gcerrors.Code(err); code == gcerrors.FailedPrecondition {
					w.WriteHeader(http.StatusPreconditionFailed)
				} else {
					w.WriteHeader(http.StatusInternalServerError)
				}
			}
			return
		}
	}

	s = sentry.StartSpan(ctx, "processing")
	s.Description = "Generate call trees"
	callTrees, err := p.CallTrees()
	s.Finish()
	if err != nil {
		hub.CaptureException(err)
		w.WriteHeader(http.StatusInternalServerError)
		return
	}

	if len(callTrees) > 0 {
		// if the profile was not sampled we skip find_occurrences since we're only
		// interested in extracting data to improve functions aggregations not in
		// using it for finding occurrences of an issue
		if p.IsSampled() {
			s = sentry.StartSpan(ctx, "processing")
			s.Description = "Find occurrences"
			occurrences := occurrence.Find(p, callTrees)
			s.Finish()

			// Filter in-place occurrences without a type.
			var i int
			for _, o := range occurrences {
				if o.Type != occurrence.NoneType {
					occurrences[i] = o
					i++
				}
			}
			occurrences = occurrences[:i]
			s = sentry.StartSpan(ctx, "processing")
			s.Description = "Build Kafka message batch"
			occurrenceMessages, err := occurrence.GenerateKafkaMessageBatch(occurrences)
			s.Finish()
			if err != nil {
				// Report the error but don't fail profile insertion
				hub.CaptureException(err)
			} else {
				s = sentry.StartSpan(ctx, "processing")
				s.Description = "Send occurrences to Kafka"
				err = env.occurrencesWriter.WriteMessages(ctx, occurrenceMessages...)
				s.Finish()
				if err != nil {
					// Report the error but don't fail profile insertion
					hub.CaptureException(err)
				}
			}
		}

		// Prepare call trees Kafka message
		s = sentry.StartSpan(ctx, "processing")
		s.Description = "Extract functions"
		functions := extractFunctionsFromCallTrees(profilePlatform, callTrees)
		s.Finish()

		s = sentry.StartSpan(ctx, "json.marshal")
		s.Description = "Marshal functions Kafka message"
		b, err := json.Marshal(buildFunctionsKafkaMessage(p, functions))
		s.Finish()
		if err != nil {
			hub.CaptureException(err)
			w.WriteHeader(http.StatusInternalServerError)
			return
		}
		s = sentry.StartSpan(ctx, "processing")
		s.Description = "Send functions to Kafka"
		err = env.profilingWriter.WriteMessages(ctx, kafka.Message{
			Topic: env.config.Profiling.CallTreesKafkaTopic,
			Value: b,
		})
		s.Finish()
		hub.Scope().SetContext("Call functions payload", map[string]interface{}{
			"Size": len(b),
		})
		if err != nil {
			hub.CaptureException(err)
		}
	}

	if p.IsSampled() {
		// Prepare profile Kafka message
		s = sentry.StartSpan(ctx, "processing")
		s.Description = "Marshal profile metadata Kafka message"
		b, err := json.Marshal(buildProfileKafkaMessage(p))
		s.Finish()
		if err != nil {
			hub.CaptureException(err)
			w.WriteHeader(http.StatusInternalServerError)
			return
		}

<<<<<<< HEAD
	s = sentry.StartSpan(ctx, "processing")
	s.Description = "Send profile metadata to Kafka"
	err = env.profilingWriter.WriteMessages(ctx, kafka.Message{
		Topic: env.config.Profiling.ProfilesKafkaTopic,
		Value: b,
	})
	s.Finish()
	hub.Scope().SetContext("Profile metadata Kafka payload", map[string]interface{}{
		"Size": len(b),
	})
	if err != nil {
		hub.CaptureException(err)
		w.WriteHeader(http.StatusInternalServerError)
		return
=======
		s = sentry.StartSpan(ctx, "processing")
		s.Description = "Send profile metadata to Kafka"
		err = env.profilingWriter.WriteMessages(ctx, kafka.Message{
			Topic: env.config.ProfilesKafkaTopic,
			Value: b,
		})
		s.Finish()
		hub.Scope().SetContext("Profile metadata Kafka payload", map[string]interface{}{
			"Size": len(b),
		})
		if err != nil {
			hub.CaptureException(err)
			w.WriteHeader(http.StatusInternalServerError)
			return
		}
>>>>>>> e8e7e967
	}

	w.WriteHeader(http.StatusNoContent)
}

func extractFunctionsFromCallTrees(
	profilePlatform platform.Platform,
	callTrees map[uint64][]*nodetree.Node,
) []nodetree.CallTreeFunction {
	functions := make(map[uint32]nodetree.CallTreeFunction, 0)

	for _, callTreesForThread := range callTrees {
		for _, callTree := range callTreesForThread {
			callTree.CollectFunctions(profilePlatform, functions)
		}
	}

	functionsList := make([]nodetree.CallTreeFunction, 0, len(functions))
	for _, function := range functions {
		if function.SampleCount <= 1 {
			// if there's only ever a single sample for this function in
			// the profile, we skip over it to reduce the amount of data
			continue
		}
		functionsList = append(functionsList, function)
	}

	// sort the list in descending order, and take the top N results
	sort.SliceStable(functionsList, func(i, j int) bool {
		return functionsList[i].SumSelfTimeNS > functionsList[j].SumSelfTimeNS
	})
	if len(functionsList) > maxUniqueFunctionsPerProfile {
		functionsList = functionsList[:maxUniqueFunctionsPerProfile]
	}

	return functionsList
}

func (env *environment) getRawProfile(w http.ResponseWriter, r *http.Request) {
	ctx := r.Context()
	hub := sentry.GetHubFromContext(ctx)
	ps := httprouter.ParamsFromContext(ctx)
	rawOrganizationID := ps.ByName("organization_id")
	organizationID, err := strconv.ParseUint(rawOrganizationID, 10, 64)
	if err != nil {
		hub.CaptureException(err)
		w.WriteHeader(http.StatusBadRequest)
		return
	}

	hub.Scope().SetTag("organization_id", rawOrganizationID)

	rawProjectID := ps.ByName("project_id")
	projectID, err := strconv.ParseUint(rawProjectID, 10, 64)
	if err != nil {
		sentry.CaptureException(err)
		w.WriteHeader(http.StatusBadRequest)
		return
	}

	hub.Scope().SetTag("project_id", rawProjectID)

	profileID := ps.ByName("profile_id")
	_, err = uuid.Parse(profileID)
	if err != nil {
		hub.CaptureException(err)
		w.WriteHeader(http.StatusBadRequest)
		return
	}

	hub.Scope().SetTag("profile_id", profileID)
	s := sentry.StartSpan(ctx, "profile.read")
	s.Description = "Read profile from GCS or Snuba"

	var p profile.Profile
	err = storageutil.UnmarshalCompressed(
		ctx,
		env.storage,
		profile.StoragePath(organizationID, projectID, profileID),
		&p,
	)
	s.Finish()
	if err != nil {
		if errors.Is(err, storageutil.ErrObjectNotFound) {
			w.WriteHeader(http.StatusNotFound)
			return
		}
		var e *googleapi.Error
		if ok := errors.As(err, &e); ok {
			hub.Scope().SetContext("Google Cloud Storage Error", map[string]interface{}{
				"body":    e.Body,
				"code":    e.Code,
				"details": e.Details,
				"message": e.Message,
			})
		}
		hub.CaptureException(err)
		w.WriteHeader(http.StatusInternalServerError)
		return
	}

	s = sentry.StartSpan(ctx, "json.marshal")
	defer s.Finish()
	b, err := json.Marshal(p)
	if err != nil {
		hub.CaptureException(err)
		w.WriteHeader(http.StatusInternalServerError)
		return
	}

	w.Header().Set("Content-Type", "application/json")
	w.Header().Set("Cache-Control", "public, max-age=3600, immutable")
	w.WriteHeader(http.StatusOK)
	_, _ = w.Write(b)
}

func (env *environment) getProfile(w http.ResponseWriter, r *http.Request) {
	ctx := r.Context()
	qs := r.URL.Query()
	hub := sentry.GetHubFromContext(ctx)
	ps := httprouter.ParamsFromContext(ctx)
	rawOrganizationID := ps.ByName("organization_id")
	organizationID, err := strconv.ParseUint(rawOrganizationID, 10, 64)
	if err != nil {
		hub.CaptureException(err)
		w.WriteHeader(http.StatusBadRequest)
		return
	}

	hub.Scope().SetTag("organization_id", rawOrganizationID)

	rawProjectID := ps.ByName("project_id")
	projectID, err := strconv.ParseUint(rawProjectID, 10, 64)
	if err != nil {
		sentry.CaptureException(err)
		w.WriteHeader(http.StatusBadRequest)
		return
	}

	hub.Scope().SetTag("project_id", rawProjectID)

	profileID := ps.ByName("profile_id")
	_, err = uuid.Parse(profileID)
	if err != nil {
		hub.CaptureException(err)
		w.WriteHeader(http.StatusBadRequest)
		return
	}

	hub.Scope().SetTag("profile_id", profileID)
	s := sentry.StartSpan(ctx, "profile.read")
	s.Description = "Read profile from GCS or Snuba"

	var p profile.Profile
	err = storageutil.UnmarshalCompressed(
		ctx,
		env.storage,
		profile.StoragePath(organizationID, projectID, profileID),
		&p,
	)
	s.Finish()
	if err != nil {
		if errors.Is(err, storageutil.ErrObjectNotFound) {
			w.WriteHeader(http.StatusNotFound)
			return
		}
		var e *googleapi.Error
		if ok := errors.As(err, &e); ok {
			hub.Scope().SetContext("Google Cloud Storage Error", map[string]interface{}{
				"body":    e.Body,
				"code":    e.Code,
				"details": e.Details,
				"message": e.Message,
			})
		}
		hub.CaptureException(err)
		w.WriteHeader(http.StatusInternalServerError)
		return
	}

	hub.Scope().SetTag("platform", string(p.Platform()))

	s = sentry.StartSpan(ctx, "json.marshal")
	defer s.Finish()

	var i interface{}

	if format := qs.Get("format"); format == "sample" && p.IsSampleFormat() {
		hub.Scope().SetTag("format", "sample")
		i = p
	} else {
		hub.Scope().SetTag("format", "speedscope")
		o, err := p.Speedscope()
		if err != nil {
			hub.CaptureException(err)
			w.WriteHeader(http.StatusInternalServerError)
			return
		}
		i = o
	}

	b, err := json.Marshal(i)
	if err != nil {
		hub.CaptureException(err)
		w.WriteHeader(http.StatusInternalServerError)
		return
	}

	w.Header().Set("Content-Type", "application/json")
	w.Header().Set("Cache-Control", "public, max-age=3600, immutable")
	w.WriteHeader(http.StatusOK)
	_, _ = w.Write(b)
}<|MERGE_RESOLUTION|>--- conflicted
+++ resolved
@@ -194,26 +194,10 @@
 			return
 		}
 
-<<<<<<< HEAD
-	s = sentry.StartSpan(ctx, "processing")
-	s.Description = "Send profile metadata to Kafka"
-	err = env.profilingWriter.WriteMessages(ctx, kafka.Message{
-		Topic: env.config.Profiling.ProfilesKafkaTopic,
-		Value: b,
-	})
-	s.Finish()
-	hub.Scope().SetContext("Profile metadata Kafka payload", map[string]interface{}{
-		"Size": len(b),
-	})
-	if err != nil {
-		hub.CaptureException(err)
-		w.WriteHeader(http.StatusInternalServerError)
-		return
-=======
 		s = sentry.StartSpan(ctx, "processing")
 		s.Description = "Send profile metadata to Kafka"
 		err = env.profilingWriter.WriteMessages(ctx, kafka.Message{
-			Topic: env.config.ProfilesKafkaTopic,
+			Topic: env.config.Profiling.ProfilesKafkaTopic,
 			Value: b,
 		})
 		s.Finish()
@@ -225,7 +209,6 @@
 			w.WriteHeader(http.StatusInternalServerError)
 			return
 		}
->>>>>>> e8e7e967
 	}
 
 	w.WriteHeader(http.StatusNoContent)
