package main

import (
	"context"
	"encoding/json"
	"errors"
	"io"
	"net/http"
	"sort"
	"strconv"

	"github.com/getsentry/sentry-go"
	"github.com/google/uuid"
	"github.com/julienschmidt/httprouter"
	"github.com/segmentio/kafka-go"
	"gocloud.dev/gcerrors"
	"google.golang.org/api/googleapi"

	"github.com/getsentry/vroom/internal/nodetree"
	"github.com/getsentry/vroom/internal/occurrence"
	"github.com/getsentry/vroom/internal/profile"
	"github.com/getsentry/vroom/internal/storageutil"
)

const (
	maxUniqueFunctionsPerProfile = 100
	unsampledProfileID           = "00000000000000000000000000000000"
)

func (env *environment) postProfile(w http.ResponseWriter, r *http.Request) {
	ctx := r.Context()
	hub := sentry.GetHubFromContext(ctx)

	s := sentry.StartSpan(ctx, "processing")
	s.Description = "Read HTTP body"
	body, err := io.ReadAll(r.Body)
	s.Finish()
	if err != nil {
		hub.CaptureException(err)
		w.WriteHeader(http.StatusBadRequest)
		return
	}

	hub.Scope().SetContext("Profile metadata", map[string]interface{}{
		"Size": len(body),
	})

	var p profile.Profile
	s = sentry.StartSpan(ctx, "json.unmarshal")
	s.Description = "Unmarshal profile"
	err = json.Unmarshal(body, &p)
	s.Finish()
	if err != nil {
		hub.CaptureException(err)
		w.WriteHeader(http.StatusBadRequest)
		return
	}
	defer r.Body.Close()

	orgID := p.OrganizationID()

	profilePlatform := p.Platform()

	hub.Scope().SetTags(map[string]string{
		"organization_id": strconv.FormatUint(orgID, 10),
		"platform":        string(profilePlatform),
		"profile_id":      p.ID(),
		"project_id":      strconv.FormatUint(p.ProjectID(), 10),
	})

	s = sentry.StartSpan(ctx, "processing")
	s.Description = "Normalize profile"
	p.Normalize()
	s.Finish()

	if !p.IsSampled() {
		// if we're dealing with an unsampled profile
		// we'll assign the special "000....00" profile ID
		// so that we can handle it accordingly either in
		// either of snuba/sentry/front-end
		p.SetProfileID(unsampledProfileID)
	}

	if p.IsSampled() {
		s = sentry.StartSpan(ctx, "gcs.write")
		s.Description = "Write profile to GCS"
		err = storageutil.CompressedWrite(ctx, env.storage, p.StoragePath(), p)
		s.Finish()
		if err != nil {
			if errors.Is(err, context.DeadlineExceeded) {
				// This is a transient error, we'll retry
				w.WriteHeader(http.StatusTooManyRequests)
			} else {
				// These errors won't be retried
				hub.CaptureException(err)
				if code := gcerrors.Code(err); code == gcerrors.FailedPrecondition {
					w.WriteHeader(http.StatusPreconditionFailed)
				} else {
					w.WriteHeader(http.StatusInternalServerError)
				}
			}
			return
		}
	}

	s = sentry.StartSpan(ctx, "processing")
	s.Description = "Generate call trees"
	callTrees, err := p.CallTrees()
	s.Finish()
	if err != nil {
		hub.CaptureException(err)
		w.WriteHeader(http.StatusInternalServerError)
		return
	}

	if len(callTrees) > 0 {
		// if the profile was not sampled we skip find_occurrences since we're only
		// interested in extracting data to improve functions aggregations not in
		// using it for finding occurrences of an issue
		if p.IsSampled() {
			s = sentry.StartSpan(ctx, "processing")
			s.Description = "Find occurrences"
			occurrences := occurrence.Find(p, callTrees)
			s.Finish()

			// Filter in-place occurrences without a type.
			var i int
			for _, o := range occurrences {
				if o.Type != occurrence.NoneType {
					occurrences[i] = o
					i++
				}
			}
			occurrences = occurrences[:i]
			s = sentry.StartSpan(ctx, "processing")
			s.Description = "Build Kafka message batch"
			occurrenceMessages, err := occurrence.GenerateKafkaMessageBatch(occurrences)
			s.Finish()
			if err != nil {
				// Report the error but don't fail profile insertion
				hub.CaptureException(err)
			} else {
				s = sentry.StartSpan(ctx, "processing")
				s.Description = "Send occurrences to Kafka"
				err = env.occurrencesWriter.WriteMessages(ctx, occurrenceMessages...)
				s.Finish()
				if err != nil {
					// Report the error but don't fail profile insertion
					hub.CaptureException(err)
				}
			}
		}

		// Prepare call trees Kafka message
		s = sentry.StartSpan(ctx, "processing")
		s.Description = "Extract functions"
		functions := extractFunctionsFromCallTrees(callTrees)
		// Cap but don't filter out system frames.
		// Necessary until front end changes are in place.
		functionsDataset := capAndFilterFunctions(functions, false)
		s.Finish()

		s = sentry.StartSpan(ctx, "json.marshal")
		s.Description = "Marshal functions Kafka message"
		b, err := json.Marshal(buildFunctionsKafkaMessage(p, functionsDataset))
		s.Finish()
		if err != nil {
			hub.CaptureException(err)
			w.WriteHeader(http.StatusInternalServerError)
			return
		}
		s = sentry.StartSpan(ctx, "processing")
		s.Description = "Send functions to Kafka"
		err = env.profilingWriter.WriteMessages(ctx, kafka.Message{
			Topic: env.config.CallTreesKafkaTopic,
			Value: b,
		})
		s.Finish()
		hub.Scope().SetContext("Call functions payload", map[string]interface{}{
			"Size": len(b),
		})
		if err != nil {
			hub.CaptureException(err)
		}
		if p.GetOptions().ProjectDSN != "" {
			s = sentry.StartSpan(ctx, "processing")
			s.Description = "Extract metrics from functions"
			// Cap and filter out system frames.
			functionsMetricPlatform := capAndFilterFunctions(functions, true)
			metrics, metricsSummary := extractMetricsFromFunctions(&p, functionsMetricPlatform)
			s.Finish()

			if len(metrics) > 0 {
				s = sentry.StartSpan(ctx, "processing")
				s.Description = "Send functions metrics to generic metrics platform"
<<<<<<< HEAD
				sendMetrics(&p, metrics, env.metricsClient)
=======
				sendMetrics(ctx, &p, metrics)
>>>>>>> ea856162
				s.Finish()
			}

			// Only send a profile sample to the metrics_summary if it's an indexed profile
			if p.IsSampled() && len(metrics) > 0 {
				kafkaMessages, err := generateMetricSummariesKafkaMessageBatch(&p, metrics, metricsSummary)
				if err != nil {
					hub.CaptureException(err)
					w.WriteHeader(http.StatusInternalServerError)
					return
				}
				err = env.metricSummaryWriter.WriteMessages(ctx, kafkaMessages...)
				if err != nil {
					hub.CaptureException(err)
				}
			}
		}
	}

	if p.IsSampled() {
		// Prepare profile Kafka message
		s = sentry.StartSpan(ctx, "processing")
		s.Description = "Marshal profile metadata Kafka message"
		b, err := json.Marshal(buildProfileKafkaMessage(p))
		s.Finish()
		if err != nil {
			hub.CaptureException(err)
			w.WriteHeader(http.StatusInternalServerError)
			return
		}

		s = sentry.StartSpan(ctx, "processing")
		s.Description = "Send profile metadata to Kafka"
		err = env.profilingWriter.WriteMessages(ctx, kafka.Message{
			Topic: env.config.ProfilesKafkaTopic,
			Value: b,
		})
		s.Finish()
		hub.Scope().SetContext("Profile metadata Kafka payload", map[string]interface{}{
			"Size": len(b),
		})
		if err != nil {
			hub.CaptureException(err)
			w.WriteHeader(http.StatusInternalServerError)
			return
		}
	}

	w.WriteHeader(http.StatusNoContent)
}

func extractFunctionsFromCallTrees(
	callTrees map[uint64][]*nodetree.Node,
) []nodetree.CallTreeFunction {
	functions := make(map[uint32]nodetree.CallTreeFunction, 0)

	for _, callTreesForThread := range callTrees {
		for _, callTree := range callTreesForThread {
			callTree.CollectFunctions(functions)
		}
	}

	functionsList := make([]nodetree.CallTreeFunction, 0, len(functions))
	for _, function := range functions {
		if function.SampleCount <= 1 {
			// if there's only ever a single sample for this function in
			// the profile, we skip over it to reduce the amount of data
			continue
		}
		functionsList = append(functionsList, function)
	}

	// sort the list in descending order, and take the top N results
	sort.SliceStable(functionsList, func(i, j int) bool {
		return functionsList[i].SumSelfTimeNS > functionsList[j].SumSelfTimeNS
	})

	return functionsList
}

func capAndFilterFunctions(functions []nodetree.CallTreeFunction, filterSystemFrames bool) []nodetree.CallTreeFunction {
	if !filterSystemFrames {
		if len(functions) > maxUniqueFunctionsPerProfile {
			return functions[:maxUniqueFunctionsPerProfile]
		}
		return functions
	}
	appFunctions := make([]nodetree.CallTreeFunction, 0, min(maxUniqueFunctionsPerProfile, len(functions)))
	for _, f := range functions {
		if !f.InApp {
			continue
		}
		appFunctions = append(appFunctions, f)
		if len(appFunctions) == maxUniqueFunctionsPerProfile {
			break
		}
	}
	return appFunctions
}

func (env *environment) getRawProfile(w http.ResponseWriter, r *http.Request) {
	ctx := r.Context()
	hub := sentry.GetHubFromContext(ctx)
	ps := httprouter.ParamsFromContext(ctx)
	rawOrganizationID := ps.ByName("organization_id")
	organizationID, err := strconv.ParseUint(rawOrganizationID, 10, 64)
	if err != nil {
		hub.CaptureException(err)
		w.WriteHeader(http.StatusBadRequest)
		return
	}

	hub.Scope().SetTag("organization_id", rawOrganizationID)

	rawProjectID := ps.ByName("project_id")
	projectID, err := strconv.ParseUint(rawProjectID, 10, 64)
	if err != nil {
		sentry.CaptureException(err)
		w.WriteHeader(http.StatusBadRequest)
		return
	}

	hub.Scope().SetTag("project_id", rawProjectID)

	profileID := ps.ByName("profile_id")
	_, err = uuid.Parse(profileID)
	if err != nil {
		hub.CaptureException(err)
		w.WriteHeader(http.StatusBadRequest)
		return
	}

	hub.Scope().SetTag("profile_id", profileID)
	s := sentry.StartSpan(ctx, "profile.read")
	s.Description = "Read profile from GCS or Snuba"

	var p profile.Profile
	err = storageutil.UnmarshalCompressed(
		ctx,
		env.storage,
		profile.StoragePath(organizationID, projectID, profileID),
		&p,
	)
	s.Finish()
	if err != nil {
		if errors.Is(err, storageutil.ErrObjectNotFound) {
			w.WriteHeader(http.StatusNotFound)
			return
		}
		var e *googleapi.Error
		if ok := errors.As(err, &e); ok {
			hub.Scope().SetContext("Google Cloud Storage Error", map[string]interface{}{
				"body":    e.Body,
				"code":    e.Code,
				"details": e.Details,
				"message": e.Message,
			})
		}
		hub.CaptureException(err)
		w.WriteHeader(http.StatusInternalServerError)
		return
	}

	s = sentry.StartSpan(ctx, "json.marshal")
	defer s.Finish()
	b, err := json.Marshal(p)
	if err != nil {
		hub.CaptureException(err)
		w.WriteHeader(http.StatusInternalServerError)
		return
	}

	w.Header().Set("Content-Type", "application/json")
	w.Header().Set("Cache-Control", "public, max-age=3600, immutable")
	w.WriteHeader(http.StatusOK)
	_, _ = w.Write(b)
}

func (env *environment) getProfile(w http.ResponseWriter, r *http.Request) {
	ctx := r.Context()
	qs := r.URL.Query()
	hub := sentry.GetHubFromContext(ctx)
	ps := httprouter.ParamsFromContext(ctx)
	rawOrganizationID := ps.ByName("organization_id")
	organizationID, err := strconv.ParseUint(rawOrganizationID, 10, 64)
	if err != nil {
		hub.CaptureException(err)
		w.WriteHeader(http.StatusBadRequest)
		return
	}

	hub.Scope().SetTag("organization_id", rawOrganizationID)

	rawProjectID := ps.ByName("project_id")
	projectID, err := strconv.ParseUint(rawProjectID, 10, 64)
	if err != nil {
		sentry.CaptureException(err)
		w.WriteHeader(http.StatusBadRequest)
		return
	}

	hub.Scope().SetTag("project_id", rawProjectID)

	profileID := ps.ByName("profile_id")
	_, err = uuid.Parse(profileID)
	if err != nil {
		hub.CaptureException(err)
		w.WriteHeader(http.StatusBadRequest)
		return
	}

	hub.Scope().SetTag("profile_id", profileID)
	s := sentry.StartSpan(ctx, "profile.read")
	s.Description = "Read profile from GCS or Snuba"

	var p profile.Profile
	err = storageutil.UnmarshalCompressed(
		ctx,
		env.storage,
		profile.StoragePath(organizationID, projectID, profileID),
		&p,
	)
	s.Finish()
	if err != nil {
		if errors.Is(err, storageutil.ErrObjectNotFound) {
			w.WriteHeader(http.StatusNotFound)
			return
		}
		var e *googleapi.Error
		if ok := errors.As(err, &e); ok {
			hub.Scope().SetContext("Google Cloud Storage Error", map[string]interface{}{
				"body":    e.Body,
				"code":    e.Code,
				"details": e.Details,
				"message": e.Message,
			})
		}
		hub.CaptureException(err)
		w.WriteHeader(http.StatusInternalServerError)
		return
	}

	hub.Scope().SetTag("platform", string(p.Platform()))

	s = sentry.StartSpan(ctx, "json.marshal")
	defer s.Finish()

	var i interface{}

	if format := qs.Get("format"); format == "sample" && p.IsSampleFormat() {
		hub.Scope().SetTag("format", "sample")
		i = p
	} else {
		hub.Scope().SetTag("format", "speedscope")
		o, err := p.Speedscope()
		if err != nil {
			hub.CaptureException(err)
			w.WriteHeader(http.StatusInternalServerError)
			return
		}
		i = o
	}

	b, err := json.Marshal(i)
	if err != nil {
		hub.CaptureException(err)
		w.WriteHeader(http.StatusInternalServerError)
		return
	}

	w.Header().Set("Content-Type", "application/json")
	w.Header().Set("Cache-Control", "public, max-age=3600, immutable")
	w.WriteHeader(http.StatusOK)
	_, _ = w.Write(b)
}<|MERGE_RESOLUTION|>--- conflicted
+++ resolved
@@ -193,11 +193,7 @@
 			if len(metrics) > 0 {
 				s = sentry.StartSpan(ctx, "processing")
 				s.Description = "Send functions metrics to generic metrics platform"
-<<<<<<< HEAD
-				sendMetrics(&p, metrics, env.metricsClient)
-=======
-				sendMetrics(ctx, &p, metrics)
->>>>>>> ea856162
+				sendMetrics(ctx, &p, metrics, env.metricsClient)
 				s.Finish()
 			}
 
