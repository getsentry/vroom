package main

import (
	"context"
	"encoding/json"
	"errors"
	"io"
	"net/http"
	"sort"
	"strconv"

	"github.com/getsentry/sentry-go"
	"github.com/google/uuid"
	"github.com/julienschmidt/httprouter"
	"github.com/segmentio/kafka-go"
	"gocloud.dev/gcerrors"
	"google.golang.org/api/googleapi"

	"github.com/getsentry/vroom/internal/nodetree"
	"github.com/getsentry/vroom/internal/occurrence"
	"github.com/getsentry/vroom/internal/platform"
	"github.com/getsentry/vroom/internal/profile"
	"github.com/getsentry/vroom/internal/storageutil"
)

const maxUniqueFunctionsPerProfile = 100

func (env *environment) postProfile(w http.ResponseWriter, r *http.Request) {
	ctx := r.Context()
	hub := sentry.GetHubFromContext(ctx)

	s := sentry.StartSpan(ctx, "processing")
	s.Description = "Read HTTP body"
	body, err := io.ReadAll(r.Body)
	s.Finish()
	if err != nil {
		hub.CaptureException(err)
		w.WriteHeader(http.StatusBadRequest)
		return
	}

	hub.Scope().SetContext("Profile metadata", map[string]interface{}{
		"Size": len(body),
	})

	var p profile.Profile
	s = sentry.StartSpan(ctx, "json.unmarshal")
	s.Description = "Unmarshal profile"
	err = json.Unmarshal(body, &p)
	s.Finish()
	if err != nil {
		hub.CaptureException(err)
		w.WriteHeader(http.StatusBadRequest)
		return
	}
	defer r.Body.Close()

	orgID := p.OrganizationID()

	profilePlatform := p.Platform()

	hub.Scope().SetTags(map[string]string{
		"organization_id": strconv.FormatUint(orgID, 10),
		"platform":        string(profilePlatform),
		"profile_id":      p.ID(),
		"project_id":      strconv.FormatUint(p.ProjectID(), 10),
	})

	s = sentry.StartSpan(ctx, "processing")
	s.Description = "Normalize profile"
	p.Normalize()
	s.Finish()

<<<<<<< HEAD
	if p.IsSampled() {
		s = sentry.StartSpan(ctx, "gcs.write")
		s.Description = "Write profile to GCS"
		err = storageutil.CompressedWrite(ctx, env.storage, p.StoragePath(), p)
		s.Finish()
		if err != nil {
			var e *googleapi.Error
			if ok := errors.As(err, &e); ok {
				w.WriteHeader(http.StatusBadGateway)
			} else if errors.Is(err, context.DeadlineExceeded) {
				w.WriteHeader(http.StatusTooManyRequests)
			} else {
				hub.CaptureException(err)
				w.WriteHeader(http.StatusInternalServerError)
			}
			return
=======
	s = sentry.StartSpan(ctx, "gcs.write")
	s.Description = "Write profile to GCS"
	err = storageutil.CompressedWrite(ctx, env.storage, p.StoragePath(), p)
	s.Finish()
	if err != nil {
		if errors.Is(err, context.DeadlineExceeded) {
			// This is a transient error, we'll retry
			w.WriteHeader(http.StatusTooManyRequests)
		} else {
			// These errors won't be retried
			hub.CaptureException(err)
			if code := gcerrors.Code(err); code == gcerrors.FailedPrecondition {
				w.WriteHeader(http.StatusPreconditionFailed)
			} else {
				w.WriteHeader(http.StatusInternalServerError)
			}
>>>>>>> 0ac86001
		}
	}

	s = sentry.StartSpan(ctx, "processing")
	s.Description = "Generate call trees"
	callTrees, err := p.CallTrees()
	s.Finish()
	if err != nil {
		hub.CaptureException(err)
		w.WriteHeader(http.StatusInternalServerError)
		return
	}

	if len(callTrees) > 0 {
		if p.IsSampled() {
			s = sentry.StartSpan(ctx, "processing")
			s.Description = "Find occurrences"
			occurrences := occurrence.Find(p, callTrees)
			s.Finish()

			// Filter in-place occurrences without a type.
			var i int
			for _, o := range occurrences {
				if o.Type != occurrence.NoneType {
					occurrences[i] = o
					i++
				}
			}
			occurrences = occurrences[:i]
			s = sentry.StartSpan(ctx, "processing")
			s.Description = "Build Kafka message batch"
			occurrenceMessages, err := occurrence.GenerateKafkaMessageBatch(occurrences)
			s.Finish()
			if err != nil {
				// Report the error but don't fail profile insertion
				hub.CaptureException(err)
			} else {
				s = sentry.StartSpan(ctx, "processing")
				s.Description = "Send occurrences to Kafka"
				err = env.occurrencesWriter.WriteMessages(ctx, occurrenceMessages...)
				s.Finish()
				if err != nil {
					// Report the error but don't fail profile insertion
					hub.CaptureException(err)
				}
			}
		}

		// Prepare call trees Kafka message
		s = sentry.StartSpan(ctx, "processing")
		s.Description = "Extract functions"
		functions := extractFunctionsFromCallTrees(profilePlatform, callTrees)
		s.Finish()

		s = sentry.StartSpan(ctx, "json.marshal")
		s.Description = "Marshal functions Kafka message"
		b, err := json.Marshal(buildFunctionsKafkaMessage(p, functions))
		s.Finish()
		if err != nil {
			hub.CaptureException(err)
			w.WriteHeader(http.StatusInternalServerError)
			return
		}
		s = sentry.StartSpan(ctx, "processing")
		s.Description = "Send functions to Kafka"
		err = env.profilingWriter.WriteMessages(ctx, kafka.Message{
			Topic: env.config.CallTreesKafkaTopic,
			Value: b,
		})
		s.Finish()
		hub.Scope().SetContext("Call functions payload", map[string]interface{}{
			"Size": len(b),
		})
		if err != nil {
			hub.CaptureException(err)
		}
	}

	if p.IsSampled() {
		// Prepare profile Kafka message
		s = sentry.StartSpan(ctx, "processing")
		s.Description = "Marshal profile metadata Kafka message"
		b, err := json.Marshal(buildProfileKafkaMessage(p))
		s.Finish()
		if err != nil {
			hub.CaptureException(err)
			w.WriteHeader(http.StatusInternalServerError)
			return
		}

		s = sentry.StartSpan(ctx, "processing")
		s.Description = "Send profile metadata to Kafka"
		err = env.profilingWriter.WriteMessages(ctx, kafka.Message{
			Topic: env.config.ProfilesKafkaTopic,
			Value: b,
		})
		s.Finish()
		hub.Scope().SetContext("Profile metadata Kafka payload", map[string]interface{}{
			"Size": len(b),
		})
		if err != nil {
			hub.CaptureException(err)
			w.WriteHeader(http.StatusInternalServerError)
			return
		}
	}

	w.WriteHeader(http.StatusNoContent)
}

func extractFunctionsFromCallTrees(
	profilePlatform platform.Platform,
	callTrees map[uint64][]*nodetree.Node,
) []nodetree.CallTreeFunction {
	functions := make(map[uint32]nodetree.CallTreeFunction, 0)

	for _, callTreesForThread := range callTrees {
		for _, callTree := range callTreesForThread {
			callTree.CollectFunctions(profilePlatform, functions)
		}
	}

	functionsList := make([]nodetree.CallTreeFunction, 0, len(functions))
	for _, function := range functions {
		if function.SampleCount <= 1 {
			// if there's only ever a single sample for this function in
			// the profile, we skip over it to reduce the amount of data
			continue
		}
		functionsList = append(functionsList, function)
	}

	// sort the list in descending order, and take the top N results
	sort.SliceStable(functionsList, func(i, j int) bool {
		return functionsList[i].SumSelfTimeNS > functionsList[j].SumSelfTimeNS
	})
	if len(functionsList) > maxUniqueFunctionsPerProfile {
		functionsList = functionsList[:maxUniqueFunctionsPerProfile]
	}

	return functionsList
}

func (env *environment) getRawProfile(w http.ResponseWriter, r *http.Request) {
	ctx := r.Context()
	hub := sentry.GetHubFromContext(ctx)
	ps := httprouter.ParamsFromContext(ctx)
	rawOrganizationID := ps.ByName("organization_id")
	organizationID, err := strconv.ParseUint(rawOrganizationID, 10, 64)
	if err != nil {
		hub.CaptureException(err)
		w.WriteHeader(http.StatusBadRequest)
		return
	}

	hub.Scope().SetTag("organization_id", rawOrganizationID)

	rawProjectID := ps.ByName("project_id")
	projectID, err := strconv.ParseUint(rawProjectID, 10, 64)
	if err != nil {
		sentry.CaptureException(err)
		w.WriteHeader(http.StatusBadRequest)
		return
	}

	hub.Scope().SetTag("project_id", rawProjectID)

	profileID := ps.ByName("profile_id")
	_, err = uuid.Parse(profileID)
	if err != nil {
		hub.CaptureException(err)
		w.WriteHeader(http.StatusBadRequest)
		return
	}

	hub.Scope().SetTag("profile_id", profileID)
	s := sentry.StartSpan(ctx, "profile.read")
	s.Description = "Read profile from GCS or Snuba"

	var p profile.Profile
	err = storageutil.UnmarshalCompressed(
		ctx,
		env.storage,
		profile.StoragePath(organizationID, projectID, profileID),
		&p,
	)
	s.Finish()
	if err != nil {
		if errors.Is(err, storageutil.ErrObjectNotFound) {
			w.WriteHeader(http.StatusNotFound)
			return
		}
		var e *googleapi.Error
		if ok := errors.As(err, &e); ok {
			hub.Scope().SetContext("Google Cloud Storage Error", map[string]interface{}{
				"body":    e.Body,
				"code":    e.Code,
				"details": e.Details,
				"message": e.Message,
			})
		}
		hub.CaptureException(err)
		w.WriteHeader(http.StatusInternalServerError)
		return
	}

	s = sentry.StartSpan(ctx, "json.marshal")
	defer s.Finish()
	b, err := json.Marshal(p)
	if err != nil {
		hub.CaptureException(err)
		w.WriteHeader(http.StatusInternalServerError)
		return
	}

	w.Header().Set("Content-Type", "application/json")
	w.Header().Set("Cache-Control", "public, max-age=3600, immutable")
	w.WriteHeader(http.StatusOK)
	_, _ = w.Write(b)
}

func (env *environment) getProfile(w http.ResponseWriter, r *http.Request) {
	ctx := r.Context()
	qs := r.URL.Query()
	hub := sentry.GetHubFromContext(ctx)
	ps := httprouter.ParamsFromContext(ctx)
	rawOrganizationID := ps.ByName("organization_id")
	organizationID, err := strconv.ParseUint(rawOrganizationID, 10, 64)
	if err != nil {
		hub.CaptureException(err)
		w.WriteHeader(http.StatusBadRequest)
		return
	}

	hub.Scope().SetTag("organization_id", rawOrganizationID)

	rawProjectID := ps.ByName("project_id")
	projectID, err := strconv.ParseUint(rawProjectID, 10, 64)
	if err != nil {
		sentry.CaptureException(err)
		w.WriteHeader(http.StatusBadRequest)
		return
	}

	hub.Scope().SetTag("project_id", rawProjectID)

	profileID := ps.ByName("profile_id")
	_, err = uuid.Parse(profileID)
	if err != nil {
		hub.CaptureException(err)
		w.WriteHeader(http.StatusBadRequest)
		return
	}

	hub.Scope().SetTag("profile_id", profileID)
	s := sentry.StartSpan(ctx, "profile.read")
	s.Description = "Read profile from GCS or Snuba"

	var p profile.Profile
	err = storageutil.UnmarshalCompressed(
		ctx,
		env.storage,
		profile.StoragePath(organizationID, projectID, profileID),
		&p,
	)
	s.Finish()
	if err != nil {
		if errors.Is(err, storageutil.ErrObjectNotFound) {
			w.WriteHeader(http.StatusNotFound)
			return
		}
		var e *googleapi.Error
		if ok := errors.As(err, &e); ok {
			hub.Scope().SetContext("Google Cloud Storage Error", map[string]interface{}{
				"body":    e.Body,
				"code":    e.Code,
				"details": e.Details,
				"message": e.Message,
			})
		}
		hub.CaptureException(err)
		w.WriteHeader(http.StatusInternalServerError)
		return
	}

	hub.Scope().SetTag("platform", string(p.Platform()))

	s = sentry.StartSpan(ctx, "json.marshal")
	defer s.Finish()

	var i interface{}

	if format := qs.Get("format"); format == "sample" && p.IsSampleFormat() {
		hub.Scope().SetTag("format", "sample")
		i = p
	} else {
		hub.Scope().SetTag("format", "speedscope")
		o, err := p.Speedscope()
		if err != nil {
			hub.CaptureException(err)
			w.WriteHeader(http.StatusInternalServerError)
			return
		}
		i = o
	}

	b, err := json.Marshal(i)
	if err != nil {
		hub.CaptureException(err)
		w.WriteHeader(http.StatusInternalServerError)
		return
	}

	w.Header().Set("Content-Type", "application/json")
	w.Header().Set("Cache-Control", "public, max-age=3600, immutable")
	w.WriteHeader(http.StatusOK)
	_, _ = w.Write(b)
}<|MERGE_RESOLUTION|>--- conflicted
+++ resolved
@@ -71,41 +71,24 @@
 	p.Normalize()
 	s.Finish()
 
-<<<<<<< HEAD
 	if p.IsSampled() {
 		s = sentry.StartSpan(ctx, "gcs.write")
 		s.Description = "Write profile to GCS"
 		err = storageutil.CompressedWrite(ctx, env.storage, p.StoragePath(), p)
 		s.Finish()
 		if err != nil {
-			var e *googleapi.Error
-			if ok := errors.As(err, &e); ok {
-				w.WriteHeader(http.StatusBadGateway)
-			} else if errors.Is(err, context.DeadlineExceeded) {
+			if errors.Is(err, context.DeadlineExceeded) {
+				// This is a transient error, we'll retry
 				w.WriteHeader(http.StatusTooManyRequests)
 			} else {
+				// These errors won't be retried
 				hub.CaptureException(err)
-				w.WriteHeader(http.StatusInternalServerError)
+				if code := gcerrors.Code(err); code == gcerrors.FailedPrecondition {
+					w.WriteHeader(http.StatusPreconditionFailed)
+				} else {
+					w.WriteHeader(http.StatusInternalServerError)
+				}
 			}
-			return
-=======
-	s = sentry.StartSpan(ctx, "gcs.write")
-	s.Description = "Write profile to GCS"
-	err = storageutil.CompressedWrite(ctx, env.storage, p.StoragePath(), p)
-	s.Finish()
-	if err != nil {
-		if errors.Is(err, context.DeadlineExceeded) {
-			// This is a transient error, we'll retry
-			w.WriteHeader(http.StatusTooManyRequests)
-		} else {
-			// These errors won't be retried
-			hub.CaptureException(err)
-			if code := gcerrors.Code(err); code == gcerrors.FailedPrecondition {
-				w.WriteHeader(http.StatusPreconditionFailed)
-			} else {
-				w.WriteHeader(http.StatusInternalServerError)
-			}
->>>>>>> 0ac86001
 		}
 	}
 
