package main

import (
	"context"
	"encoding/json"
	"errors"
	"io"
	"net/http"
	"sort"
	"strconv"

	"github.com/getsentry/sentry-go"
	"github.com/google/uuid"
	"github.com/julienschmidt/httprouter"
	"github.com/segmentio/kafka-go"
	"gocloud.dev/gcerrors"
	"google.golang.org/api/googleapi"

	"github.com/getsentry/vroom/internal/nodetree"
	"github.com/getsentry/vroom/internal/occurrence"
	"github.com/getsentry/vroom/internal/profile"
	"github.com/getsentry/vroom/internal/storageutil"
)

const (
	maxUniqueFunctionsPerProfile = 100
	unsampledProfileID           = "00000000000000000000000000000000"
)

func (env *environment) postProfile(w http.ResponseWriter, r *http.Request) {
	ctx := r.Context()
	hub := sentry.GetHubFromContext(ctx)

	s := sentry.StartSpan(ctx, "processing")
	s.Description = "Read HTTP body"
	body, err := io.ReadAll(r.Body)
	s.Finish()
	if err != nil {
		hub.CaptureException(err)
		w.WriteHeader(http.StatusBadRequest)
		return
	}

	hub.Scope().SetContext("Profile metadata", map[string]interface{}{
		"Size": len(body),
	})

	var p profile.Profile
	s = sentry.StartSpan(ctx, "json.unmarshal")
	s.Description = "Unmarshal profile"
	err = json.Unmarshal(body, &p)
	s.Finish()
	if err != nil {
		hub.CaptureException(err)
		w.WriteHeader(http.StatusBadRequest)
		return
	}
	defer r.Body.Close()

	orgID := p.OrganizationID()

	profilePlatform := p.Platform()

	hub.Scope().SetTags(map[string]string{
		"organization_id": strconv.FormatUint(orgID, 10),
		"platform":        string(profilePlatform),
		"profile_id":      p.ID(),
		"project_id":      strconv.FormatUint(p.ProjectID(), 10),
	})

	s = sentry.StartSpan(ctx, "processing")
	s.Description = "Normalize profile"
	p.Normalize()
	s.Finish()

	if !p.IsSampled() {
		// if we're dealing with an unsampled profile
		// we'll assign the special "000....00" profile ID
		// so that we can handle it accordingly either in
		// either of snuba/sentry/front-end
		p.SetProfileID(unsampledProfileID)
	}

	if p.IsSampled() {
		s = sentry.StartSpan(ctx, "gcs.write")
		s.Description = "Write profile to GCS"
		err = storageutil.CompressedWrite(ctx, env.storage, p.StoragePath(), p)
		s.Finish()
		if err != nil {
			if errors.Is(err, context.DeadlineExceeded) {
				// This is a transient error, we'll retry
				w.WriteHeader(http.StatusTooManyRequests)
			} else {
				// These errors won't be retried
				hub.CaptureException(err)
				if code := gcerrors.Code(err); code == gcerrors.FailedPrecondition {
					w.WriteHeader(http.StatusPreconditionFailed)
				} else {
					w.WriteHeader(http.StatusInternalServerError)
				}
			}
			return
		}
	}

	s = sentry.StartSpan(ctx, "processing")
	s.Description = "Generate call trees"
	callTrees, err := p.CallTrees()
	s.Finish()
	if err != nil {
		hub.CaptureException(err)
		w.WriteHeader(http.StatusInternalServerError)
		return
	}

	if len(callTrees) > 0 {
		// if the profile was not sampled we skip find_occurrences since we're only
		// interested in extracting data to improve functions aggregations not in
		// using it for finding occurrences of an issue
		if p.IsSampled() {
			s = sentry.StartSpan(ctx, "processing")
			s.Description = "Find occurrences"
			occurrences := occurrence.Find(p, callTrees)
			s.Finish()

			// Filter in-place occurrences without a type.
			var i int
			for _, o := range occurrences {
				if o.Type != occurrence.NoneType {
					occurrences[i] = o
					i++
				}
			}
			occurrences = occurrences[:i]
			s = sentry.StartSpan(ctx, "processing")
			s.Description = "Build Kafka message batch"
			occurrenceMessages, err := occurrence.GenerateKafkaMessageBatch(occurrences)
			s.Finish()
			if err != nil {
				// Report the error but don't fail profile insertion
				hub.CaptureException(err)
			} else {
				s = sentry.StartSpan(ctx, "processing")
				s.Description = "Send occurrences to Kafka"
				err = env.occurrencesWriter.WriteMessages(ctx, occurrenceMessages...)
				s.Finish()
				if err != nil {
					// Report the error but don't fail profile insertion
					hub.CaptureException(err)
				}
			}
		}

		// Prepare call trees Kafka message
		s = sentry.StartSpan(ctx, "processing")
		s.Description = "Extract functions"
<<<<<<< HEAD
		functions := extractFunctionsFromCallTrees(profilePlatform, callTrees)
		// Cap but don't filter out system frames.
		// Necessary until front end changes are in place.
		functionsDataset := capAndFilterFunctions(functions, false)
=======
		functions := extractFunctionsFromCallTrees(callTrees)
>>>>>>> 9278e23b
		s.Finish()

		s = sentry.StartSpan(ctx, "json.marshal")
		s.Description = "Marshal functions Kafka message"
		b, err := json.Marshal(buildFunctionsKafkaMessage(p, functionsDataset))
		s.Finish()
		if err != nil {
			hub.CaptureException(err)
			w.WriteHeader(http.StatusInternalServerError)
			return
		}
		s = sentry.StartSpan(ctx, "processing")
		s.Description = "Send functions to Kafka"
		err = env.profilingWriter.WriteMessages(ctx, kafka.Message{
			Topic: env.config.CallTreesKafkaTopic,
			Value: b,
		})
		s.Finish()
		hub.Scope().SetContext("Call functions payload", map[string]interface{}{
			"Size": len(b),
		})
		if err != nil {
			hub.CaptureException(err)
		}
		if p.GetOptions().ProjectDSN != "" {
			s = sentry.StartSpan(ctx, "processing")
			s.Description = "Extract metrics from functions"
			// Cap and filter out system frames.
			functionsMetricPlatform := capAndFilterFunctions(functions, true)
			metrics, metricsSummary := extractMetricsFromFunctions(&p, functionsMetricPlatform)
			s.Finish()

			if len(metrics) > 0 {
				s = sentry.StartSpan(ctx, "processing")
				s.Description = "Send functions metrics to generic metrics platform"
				sendMetrics(&p, metrics)
				s.Finish()
			}

			// Only send a profile sample to the metrics_summary if it's an indexed profile
			if p.IsSampled() {
				kafkaMessages, err := generateMetricSummariesKafkaMessageBatch(&p, metrics, metricsSummary)
				if err != nil {
					hub.CaptureException(err)
					w.WriteHeader(http.StatusInternalServerError)
					return
				}
				err = env.metricSummaryWriter.WriteMessages(ctx, kafkaMessages...)
				if err != nil {
					hub.CaptureException(err)
				}
			}
		}
	}

	if p.IsSampled() {
		// Prepare profile Kafka message
		s = sentry.StartSpan(ctx, "processing")
		s.Description = "Marshal profile metadata Kafka message"
		b, err := json.Marshal(buildProfileKafkaMessage(p))
		s.Finish()
		if err != nil {
			hub.CaptureException(err)
			w.WriteHeader(http.StatusInternalServerError)
			return
		}

		s = sentry.StartSpan(ctx, "processing")
		s.Description = "Send profile metadata to Kafka"
		err = env.profilingWriter.WriteMessages(ctx, kafka.Message{
			Topic: env.config.ProfilesKafkaTopic,
			Value: b,
		})
		s.Finish()
		hub.Scope().SetContext("Profile metadata Kafka payload", map[string]interface{}{
			"Size": len(b),
		})
		if err != nil {
			hub.CaptureException(err)
			w.WriteHeader(http.StatusInternalServerError)
			return
		}
	}

	w.WriteHeader(http.StatusNoContent)
}

func extractFunctionsFromCallTrees(
	callTrees map[uint64][]*nodetree.Node,
) []nodetree.CallTreeFunction {
	functions := make(map[uint32]nodetree.CallTreeFunction, 0)

	for _, callTreesForThread := range callTrees {
		for _, callTree := range callTreesForThread {
			callTree.CollectFunctions(functions)
		}
	}

	functionsList := make([]nodetree.CallTreeFunction, 0, len(functions))
	for _, function := range functions {
		if function.SampleCount <= 1 {
			// if there's only ever a single sample for this function in
			// the profile, we skip over it to reduce the amount of data
			continue
		}
		functionsList = append(functionsList, function)
	}

	// sort the list in descending order, and take the top N results
	sort.SliceStable(functionsList, func(i, j int) bool {
		return functionsList[i].SumSelfTimeNS > functionsList[j].SumSelfTimeNS
	})

	return functionsList
}

func capAndFilterFunctions(functions []nodetree.CallTreeFunction, filterSystemFrames bool) []nodetree.CallTreeFunction {
	if !filterSystemFrames {
		if len(functions) > maxUniqueFunctionsPerProfile {
			return functions[:maxUniqueFunctionsPerProfile]
		}
		return functions
	}
	appFunctions := make([]nodetree.CallTreeFunction, 0, len(functions))
	for _, f := range functions {
		if !f.InApp {
			continue
		}
		appFunctions = append(appFunctions, f)
		if len(appFunctions) == maxUniqueFunctionsPerProfile {
			break
		}
	}
	return appFunctions
}

func (env *environment) getRawProfile(w http.ResponseWriter, r *http.Request) {
	ctx := r.Context()
	hub := sentry.GetHubFromContext(ctx)
	ps := httprouter.ParamsFromContext(ctx)
	rawOrganizationID := ps.ByName("organization_id")
	organizationID, err := strconv.ParseUint(rawOrganizationID, 10, 64)
	if err != nil {
		hub.CaptureException(err)
		w.WriteHeader(http.StatusBadRequest)
		return
	}

	hub.Scope().SetTag("organization_id", rawOrganizationID)

	rawProjectID := ps.ByName("project_id")
	projectID, err := strconv.ParseUint(rawProjectID, 10, 64)
	if err != nil {
		sentry.CaptureException(err)
		w.WriteHeader(http.StatusBadRequest)
		return
	}

	hub.Scope().SetTag("project_id", rawProjectID)

	profileID := ps.ByName("profile_id")
	_, err = uuid.Parse(profileID)
	if err != nil {
		hub.CaptureException(err)
		w.WriteHeader(http.StatusBadRequest)
		return
	}

	hub.Scope().SetTag("profile_id", profileID)
	s := sentry.StartSpan(ctx, "profile.read")
	s.Description = "Read profile from GCS or Snuba"

	var p profile.Profile
	err = storageutil.UnmarshalCompressed(
		ctx,
		env.storage,
		profile.StoragePath(organizationID, projectID, profileID),
		&p,
	)
	s.Finish()
	if err != nil {
		if errors.Is(err, storageutil.ErrObjectNotFound) {
			w.WriteHeader(http.StatusNotFound)
			return
		}
		var e *googleapi.Error
		if ok := errors.As(err, &e); ok {
			hub.Scope().SetContext("Google Cloud Storage Error", map[string]interface{}{
				"body":    e.Body,
				"code":    e.Code,
				"details": e.Details,
				"message": e.Message,
			})
		}
		hub.CaptureException(err)
		w.WriteHeader(http.StatusInternalServerError)
		return
	}

	s = sentry.StartSpan(ctx, "json.marshal")
	defer s.Finish()
	b, err := json.Marshal(p)
	if err != nil {
		hub.CaptureException(err)
		w.WriteHeader(http.StatusInternalServerError)
		return
	}

	w.Header().Set("Content-Type", "application/json")
	w.Header().Set("Cache-Control", "public, max-age=3600, immutable")
	w.WriteHeader(http.StatusOK)
	_, _ = w.Write(b)
}

func (env *environment) getProfile(w http.ResponseWriter, r *http.Request) {
	ctx := r.Context()
	qs := r.URL.Query()
	hub := sentry.GetHubFromContext(ctx)
	ps := httprouter.ParamsFromContext(ctx)
	rawOrganizationID := ps.ByName("organization_id")
	organizationID, err := strconv.ParseUint(rawOrganizationID, 10, 64)
	if err != nil {
		hub.CaptureException(err)
		w.WriteHeader(http.StatusBadRequest)
		return
	}

	hub.Scope().SetTag("organization_id", rawOrganizationID)

	rawProjectID := ps.ByName("project_id")
	projectID, err := strconv.ParseUint(rawProjectID, 10, 64)
	if err != nil {
		sentry.CaptureException(err)
		w.WriteHeader(http.StatusBadRequest)
		return
	}

	hub.Scope().SetTag("project_id", rawProjectID)

	profileID := ps.ByName("profile_id")
	_, err = uuid.Parse(profileID)
	if err != nil {
		hub.CaptureException(err)
		w.WriteHeader(http.StatusBadRequest)
		return
	}

	hub.Scope().SetTag("profile_id", profileID)
	s := sentry.StartSpan(ctx, "profile.read")
	s.Description = "Read profile from GCS or Snuba"

	var p profile.Profile
	err = storageutil.UnmarshalCompressed(
		ctx,
		env.storage,
		profile.StoragePath(organizationID, projectID, profileID),
		&p,
	)
	s.Finish()
	if err != nil {
		if errors.Is(err, storageutil.ErrObjectNotFound) {
			w.WriteHeader(http.StatusNotFound)
			return
		}
		var e *googleapi.Error
		if ok := errors.As(err, &e); ok {
			hub.Scope().SetContext("Google Cloud Storage Error", map[string]interface{}{
				"body":    e.Body,
				"code":    e.Code,
				"details": e.Details,
				"message": e.Message,
			})
		}
		hub.CaptureException(err)
		w.WriteHeader(http.StatusInternalServerError)
		return
	}

	hub.Scope().SetTag("platform", string(p.Platform()))

	s = sentry.StartSpan(ctx, "json.marshal")
	defer s.Finish()

	var i interface{}

	if format := qs.Get("format"); format == "sample" && p.IsSampleFormat() {
		hub.Scope().SetTag("format", "sample")
		i = p
	} else {
		hub.Scope().SetTag("format", "speedscope")
		o, err := p.Speedscope()
		if err != nil {
			hub.CaptureException(err)
			w.WriteHeader(http.StatusInternalServerError)
			return
		}
		i = o
	}

	b, err := json.Marshal(i)
	if err != nil {
		hub.CaptureException(err)
		w.WriteHeader(http.StatusInternalServerError)
		return
	}

	w.Header().Set("Content-Type", "application/json")
	w.Header().Set("Cache-Control", "public, max-age=3600, immutable")
	w.WriteHeader(http.StatusOK)
	_, _ = w.Write(b)
}<|MERGE_RESOLUTION|>--- conflicted
+++ resolved
@@ -154,14 +154,10 @@
 		// Prepare call trees Kafka message
 		s = sentry.StartSpan(ctx, "processing")
 		s.Description = "Extract functions"
-<<<<<<< HEAD
-		functions := extractFunctionsFromCallTrees(profilePlatform, callTrees)
+		functions := extractFunctionsFromCallTrees(callTrees)
 		// Cap but don't filter out system frames.
 		// Necessary until front end changes are in place.
 		functionsDataset := capAndFilterFunctions(functions, false)
-=======
-		functions := extractFunctionsFromCallTrees(callTrees)
->>>>>>> 9278e23b
 		s.Finish()
 
 		s = sentry.StartSpan(ctx, "json.marshal")
