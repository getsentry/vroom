package main

import (
	"context"
	"math"
	"net/http"
	"net/url"
	"strconv"
	"strings"
	"time"

	"github.com/google/uuid"
	"github.com/rs/zerolog/log"

	"github.com/getsentry/sentry-go"
	"github.com/getsentry/vroom/internal/nodetree"
	"github.com/getsentry/vroom/internal/profile"
	"github.com/getsentry/vroom/internal/snubautil"
)

var (
	profileFilterFields = map[string]string{
		"device_classification":  "device_classification",
		"device_locale":          "device_locale",
		"device_manufacturer":    "device_manufacturer",
		"device_model":           "device_model",
		"device_os_build_number": "device_os_build_number",
		"device_os_name":         "device_os_name",
		"device_os_version":      "device_os_version",
		"environment":            "environment",
		"platform":               "platform",
		"transaction_id":         "transaction_id",
		"transaction_name":       "transaction_name",
	}

	profileQueryFilterMakers = []func(url.Values) ([]string, error){
		snubautil.MakeProjectsFilter,
		func(params url.Values) ([]string, error) {
			return snubautil.MakeTimeRangeFilter("received", params)
		},
		func(params url.Values) ([]string, error) {
			return snubautil.MakeFieldsFilter(profileFilterFields, params)
		},
		snubautil.MakeAndroidAPILevelFilter,
		snubautil.MakeVersionNameAndCodeFilter,
	}

	functionFilterFields = map[string]string{
		"device_os_name":    "os_name",
		"device_os_version": "os_version",
		"environment":       "environment",
		"platform":          "platform",
		"transaction_name":  "transaction_name",
		"version":           "release",
	}

	functionsQueryFilterMakers = []func(url.Values) ([]string, error){
		func(params url.Values) ([]string, error) {
			return snubautil.MakeTimeRangeFilter("timestamp", params)
		},
		snubautil.MakeApplicationFilter,
		func(params url.Values) ([]string, error) {
			return snubautil.MakeFieldsFilter(functionFilterFields, params)
		},
	}
)

func setExtrasFromRequest(sqb *snubautil.QueryBuilder, p url.Values) error {
	if v := p.Get("limit"); v != "" {
		limit, err := strconv.ParseUint(v, 10, 64)
		if err != nil {
			log.Err(err).Str("limit", v).Msg("can't parse limit value")
			return err
		}
		sqb.Limit = limit
	}

	if v := p.Get("offset"); v != "" {
		offset, err := strconv.ParseUint(v, 10, 64)
		if err != nil {
			log.Err(err).Str("offset", v).Msg("can't parse offset value")
			return err
		}
		sqb.Offset = offset
	}

	if v := p.Get("granularity"); v != "" {
		granularity, err := strconv.ParseUint(v, 10, 64)
		if err != nil {
			log.Err(err).Str("offset", v).Msg("can't parse granularity value")
			return err
		}
		sqb.Granularity = granularity
	}

	return nil
}

func (e *environment) profilesQueryBuilderFromRequest(
	ctx context.Context,
	p url.Values,
	orgID uint64,
) (snubautil.QueryBuilder, error) {
	sqb, err := e.snuba.NewQuery(ctx, "profiles", orgID)
	if err != nil {
		return snubautil.QueryBuilder{}, err
	}
	sqb.WhereConditions = make([]string, 0, 5)

	for _, makeFilter := range profileQueryFilterMakers {
		conditions, err := makeFilter(p)
		if err != nil {
			return snubautil.QueryBuilder{}, err
		}
		sqb.WhereConditions = append(sqb.WhereConditions, conditions...)
	}

	err = setExtrasFromRequest(&sqb, p)
	if err != nil {
		return snubautil.QueryBuilder{}, err
	}

	return sqb, nil
}

func (e *environment) functionsQueryBuilderFromRequest(
	ctx context.Context,
	p url.Values,
	orgID uint64,
) (snubautil.QueryBuilder, error) {
	sqb, err := e.snuba.NewQuery(ctx, "functions", orgID)
	if err != nil {
		return snubautil.QueryBuilder{}, err
	}
	sqb.WhereConditions = make([]string, 0, 5)

	// we do not want to show unknown functions, unknown package is okay
	sqb.WhereConditions = append(sqb.WhereConditions, "name != ''")

	for _, makeFilter := range functionsQueryFilterMakers {
		conditions, err := makeFilter(p)
		if err != nil {
			return snubautil.QueryBuilder{}, err
		}
		sqb.WhereConditions = append(sqb.WhereConditions, conditions...)
	}

	err = setExtrasFromRequest(&sqb, p)
	if err != nil {
		return snubautil.QueryBuilder{}, err
	}

	return sqb, nil
}

func getFlamegraphNumWorkers(numProfiles, minNumWorkers int) int {
	if numProfiles < minNumWorkers {
		return numProfiles
	}
	v := int(math.Ceil((float64(numProfiles) / 100) * float64(minNumWorkers)))
	return max(v, minNumWorkers)
}

func extractMetricsFromFunctions(p *profile.Profile, functions []nodetree.CallTreeFunction) ([]sentry.Metric, []MetricSummary) {
	metrics := make([]sentry.Metric, 0, len(functions))
	metricsSummary := make([]MetricSummary, 0, len(functions))

	for _, function := range functions {
		if len(function.SelfTimesNS) == 0 {
			continue
		}
		tags := map[string]string{
			"project_id":     strconv.FormatUint(p.ProjectID(), 10),
			"transaction":    p.Transaction().Name,
			"fingerprint":    strconv.FormatUint(uint64(function.Fingerprint), 10),
			"name":           function.Function,
			"package":        function.Package,
			"is_application": strconv.FormatBool(function.InApp),
			"platform":       string(p.Platform()),
			"environment":    p.Environment(),
			"release":        p.Release(),
			"os_name":        p.Metadata().DeviceOSName,
			"os_version":     p.Metadata().DeviceOSVersion,
		}
		duration := float64(function.SelfTimesNS[0] / 1e6)
		summary := MetricSummary{
			Min:   duration,
			Max:   duration,
			Sum:   duration,
			Count: 1,
		}
		dm := sentry.NewDistributionMetric("profiles/function.duration", sentry.MilliSecond(), tags, p.Metadata().Timestamp, duration)
		// loop remaining selfTime durations
		for i := 1; i < len(function.SelfTimesNS); i++ {
			duration := float64(function.SelfTimesNS[i] / 1e6)
			dm.Add(duration)
			summary.Min = min(summary.Min, duration)
			summary.Max = max(summary.Max, duration)
			summary.Sum = summary.Sum + duration
			summary.Count = summary.Count + 1
		}
		metrics = append(metrics, dm)
		metricsSummary = append(metricsSummary, summary)
	}
	return metrics, metricsSummary
}

<<<<<<< HEAD
func sendMetrics(p *profile.Profile, metrics []sentry.Metric, mClient *http.Client) {
=======
func sendMetrics(ctx context.Context, p *profile.Profile, metrics []sentry.Metric) {
>>>>>>> ea856162
	id := strings.Replace(uuid.New().String(), "-", "", -1)
	e := sentry.NewEvent()
	e.EventID = sentry.EventID(id)
	e.Type = "statsd"
	e.Metrics = metrics
	tr := sentry.NewHTTPSyncTransport()
	tr.Timeout = 5 * time.Second
	tr.Configure(sentry.ClientOptions{
		Dsn:           p.GetOptions().ProjectDSN,
		HTTPTransport: mClient.Transport,
		HTTPClient:    mClient,
	})

	tr.SendEventWithContext(ctx, e)
}

type MetricSummary struct {
	Min   float64
	Max   float64
	Sum   float64
	Count uint64
}<|MERGE_RESOLUTION|>--- conflicted
+++ resolved
@@ -205,11 +205,7 @@
 	return metrics, metricsSummary
 }
 
-<<<<<<< HEAD
-func sendMetrics(p *profile.Profile, metrics []sentry.Metric, mClient *http.Client) {
-=======
-func sendMetrics(ctx context.Context, p *profile.Profile, metrics []sentry.Metric) {
->>>>>>> ea856162
+func sendMetrics(ctx context.Context, p *profile.Profile, metrics []sentry.Metric, mClient *http.Client) {
 	id := strings.Replace(uuid.New().String(), "-", "", -1)
 	e := sentry.NewEvent()
 	e.EventID = sentry.EventID(id)
