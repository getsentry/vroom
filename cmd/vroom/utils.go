--- conflicted
+++ resolved
@@ -2,13 +2,9 @@
 
 import (
 	"context"
-<<<<<<< HEAD
 	"crypto/tls"
 	"crypto/x509"
 	"log"
-	"math"
-=======
->>>>>>> 7261703a
 	"net/http"
 	"os"
 	"strconv"
