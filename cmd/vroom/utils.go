package main

<<<<<<< HEAD
import (
	"context"
	"crypto/tls"
	"crypto/x509"
	"log"
	"net/http"
	"os"
	"strconv"
	"strings"
	"time"

	"github.com/google/uuid"
	"github.com/segmentio/kafka-go"
	"github.com/segmentio/kafka-go/sasl"
	"github.com/segmentio/kafka-go/sasl/plain"
	"github.com/segmentio/kafka-go/sasl/scram"

	"github.com/getsentry/sentry-go"
	"github.com/getsentry/vroom/internal/chunk"
	"github.com/getsentry/vroom/internal/nodetree"
	"github.com/getsentry/vroom/internal/profile"
)

func extractMetricsFromFunctions(p *profile.Profile, functions []nodetree.CallTreeFunction) ([]sentry.Metric, []MetricSummary) {
	metrics := make([]sentry.Metric, 0, len(functions))
	metricsSummary := make([]MetricSummary, 0, len(functions))

	for _, function := range functions {
		if len(function.SelfTimesNS) == 0 {
			continue
		}
		tags := map[string]string{
			"project_id":     strconv.FormatUint(p.ProjectID(), 10),
			"fingerprint":    strconv.FormatUint(uint64(function.Fingerprint), 10),
			"function":       function.Function,
			"package":        function.Package,
			"is_application": strconv.FormatBool(function.InApp),
			"platform":       string(p.Platform()),
			"environment":    p.Environment(),
			"release":        p.Release(),
			"profile_type":   "transaction",
		}
		duration := float64(function.SelfTimesNS[0] / 1e6)
		summary := MetricSummary{
			Min:   duration,
			Max:   duration,
			Sum:   duration,
			Count: 1,
		}
		dm := sentry.NewDistributionMetric("profiles/function.duration", sentry.MilliSecond(), tags, p.Metadata().Timestamp, duration)
		// loop remaining selfTime durations
		for i := 1; i < len(function.SelfTimesNS); i++ {
			duration := float64(function.SelfTimesNS[i] / 1e6)
			dm.Add(duration)
			summary.Min = min(summary.Min, duration)
			summary.Max = max(summary.Max, duration)
			summary.Sum = summary.Sum + duration
			summary.Count = summary.Count + 1
		}
		metrics = append(metrics, dm)
		metricsSummary = append(metricsSummary, summary)
	}
	return metrics, metricsSummary
}

func sendMetrics(ctx context.Context, dsn string, metrics []sentry.Metric, mClient *http.Client) {
	id := strings.Replace(uuid.New().String(), "-", "", -1)
	e := sentry.NewEvent()
	e.EventID = sentry.EventID(id)
	e.Type = "statsd"
	e.Metrics = metrics
	tr := sentry.NewHTTPSyncTransport()
	tr.Timeout = 5 * time.Second
	tr.Configure(sentry.ClientOptions{
		Dsn:           dsn,
		HTTPTransport: mClient.Transport,
		HTTPClient:    mClient,
	})

	tr.SendEventWithContext(ctx, e)
}

=======
>>>>>>> 7bb8fd4c
type MetricSummary struct {
	Min   float64
	Max   float64
	Sum   float64
	Count uint64
<<<<<<< HEAD
}

func extractMetricsFromSampleChunkFunctions(c *chunk.SampleChunk, functions []nodetree.CallTreeFunction) []sentry.Metric {
	metrics := make([]sentry.Metric, 0, len(functions))

	for _, function := range functions {
		if len(function.SelfTimesNS) == 0 {
			continue
		}
		tags := map[string]string{
			"project_id":     strconv.FormatUint(c.ProjectID, 10),
			"fingerprint":    strconv.FormatUint(uint64(function.Fingerprint), 10),
			"function":       function.Function,
			"package":        function.Package,
			"is_application": strconv.FormatBool(function.InApp),
			"platform":       string(c.Platform),
			"environment":    c.Environment,
			"release":        c.Release,
			"profile_type":   "continuous",
		}
		duration := float64(function.SelfTimesNS[0] / 1e6)
		dm := sentry.NewDistributionMetric("profiles/function.duration", sentry.MilliSecond(), tags, int64(c.Received), duration)
		// loop remaining selfTime durations
		for i := 1; i < len(function.SelfTimesNS); i++ {
			duration := float64(function.SelfTimesNS[i] / 1e6)
			dm.Add(duration)
		}
		metrics = append(metrics, dm)
	}
	return metrics
}

func createKafkaRoundTripper(e ServiceConfig) kafka.RoundTripper {
	var saslMechanism sasl.Mechanism
	var tlsConfig *tls.Config

	switch strings.ToUpper(e.KafkaSaslMechanism) {
	case "PLAIN":
		saslMechanism = plain.Mechanism{
			Username: e.KafkaSaslUsername,
			Password: e.KafkaSaslPassword,
		}
	case "SCRAM-SHA-256":
		mechanism, err := scram.Mechanism(scram.SHA256, e.KafkaSaslUsername, e.KafkaSaslPassword)
		if err != nil {
			log.Fatal("unable to create scram-sha-256 mechanism", err)
			return nil
		}

		saslMechanism = mechanism
	case "SCRAM-SHA-512":
		mechanism, err := scram.Mechanism(scram.SHA512, e.KafkaSaslUsername, e.KafkaSaslPassword)
		if err != nil {
			log.Fatal("unable to create scram-sha-512 mechanism", err)
			return nil
		}

		saslMechanism = mechanism
	}

	if e.KafkaSslCertPath != "" && e.KafkaSslKeyPath != "" {
		certs, err := tls.LoadX509KeyPair(e.KafkaSslCertPath, e.KafkaSslKeyPath)
		if err != nil {
			log.Fatal("unable to load certificate key pair", err)
			return nil
		}

		caCertificatePool, err := x509.SystemCertPool()
		if err != nil {
			caCertificatePool = x509.NewCertPool()
		}
		if e.KafkaSslCaPath != "" {
			caFile, err := os.ReadFile(e.KafkaSslCaPath)
			if err != nil {
				log.Fatal("unable to read ca file", err)
				return nil
			}

			if ok := caCertificatePool.AppendCertsFromPEM(caFile); !ok {
				log.Fatal("unable to append ca certificate to pool")
				return nil
			}
		}

		tlsConfig = &tls.Config{
			RootCAs:      caCertificatePool,
			Certificates: []tls.Certificate{certs},
		}
	}

	return &kafka.Transport{
		SASL: saslMechanism,
		TLS:  tlsConfig,
	}
=======
>>>>>>> 7bb8fd4c
}<|MERGE_RESOLUTION|>--- conflicted
+++ resolved
@@ -1,126 +1,23 @@
 package main
 
-<<<<<<< HEAD
 import (
-	"context"
 	"crypto/tls"
 	"crypto/x509"
 	"log"
-	"net/http"
 	"os"
-	"strconv"
 	"strings"
-	"time"
 
-	"github.com/google/uuid"
 	"github.com/segmentio/kafka-go"
 	"github.com/segmentio/kafka-go/sasl"
 	"github.com/segmentio/kafka-go/sasl/plain"
 	"github.com/segmentio/kafka-go/sasl/scram"
-
-	"github.com/getsentry/sentry-go"
-	"github.com/getsentry/vroom/internal/chunk"
-	"github.com/getsentry/vroom/internal/nodetree"
-	"github.com/getsentry/vroom/internal/profile"
 )
 
-func extractMetricsFromFunctions(p *profile.Profile, functions []nodetree.CallTreeFunction) ([]sentry.Metric, []MetricSummary) {
-	metrics := make([]sentry.Metric, 0, len(functions))
-	metricsSummary := make([]MetricSummary, 0, len(functions))
-
-	for _, function := range functions {
-		if len(function.SelfTimesNS) == 0 {
-			continue
-		}
-		tags := map[string]string{
-			"project_id":     strconv.FormatUint(p.ProjectID(), 10),
-			"fingerprint":    strconv.FormatUint(uint64(function.Fingerprint), 10),
-			"function":       function.Function,
-			"package":        function.Package,
-			"is_application": strconv.FormatBool(function.InApp),
-			"platform":       string(p.Platform()),
-			"environment":    p.Environment(),
-			"release":        p.Release(),
-			"profile_type":   "transaction",
-		}
-		duration := float64(function.SelfTimesNS[0] / 1e6)
-		summary := MetricSummary{
-			Min:   duration,
-			Max:   duration,
-			Sum:   duration,
-			Count: 1,
-		}
-		dm := sentry.NewDistributionMetric("profiles/function.duration", sentry.MilliSecond(), tags, p.Metadata().Timestamp, duration)
-		// loop remaining selfTime durations
-		for i := 1; i < len(function.SelfTimesNS); i++ {
-			duration := float64(function.SelfTimesNS[i] / 1e6)
-			dm.Add(duration)
-			summary.Min = min(summary.Min, duration)
-			summary.Max = max(summary.Max, duration)
-			summary.Sum = summary.Sum + duration
-			summary.Count = summary.Count + 1
-		}
-		metrics = append(metrics, dm)
-		metricsSummary = append(metricsSummary, summary)
-	}
-	return metrics, metricsSummary
-}
-
-func sendMetrics(ctx context.Context, dsn string, metrics []sentry.Metric, mClient *http.Client) {
-	id := strings.Replace(uuid.New().String(), "-", "", -1)
-	e := sentry.NewEvent()
-	e.EventID = sentry.EventID(id)
-	e.Type = "statsd"
-	e.Metrics = metrics
-	tr := sentry.NewHTTPSyncTransport()
-	tr.Timeout = 5 * time.Second
-	tr.Configure(sentry.ClientOptions{
-		Dsn:           dsn,
-		HTTPTransport: mClient.Transport,
-		HTTPClient:    mClient,
-	})
-
-	tr.SendEventWithContext(ctx, e)
-}
-
-=======
->>>>>>> 7bb8fd4c
 type MetricSummary struct {
 	Min   float64
 	Max   float64
 	Sum   float64
 	Count uint64
-<<<<<<< HEAD
-}
-
-func extractMetricsFromSampleChunkFunctions(c *chunk.SampleChunk, functions []nodetree.CallTreeFunction) []sentry.Metric {
-	metrics := make([]sentry.Metric, 0, len(functions))
-
-	for _, function := range functions {
-		if len(function.SelfTimesNS) == 0 {
-			continue
-		}
-		tags := map[string]string{
-			"project_id":     strconv.FormatUint(c.ProjectID, 10),
-			"fingerprint":    strconv.FormatUint(uint64(function.Fingerprint), 10),
-			"function":       function.Function,
-			"package":        function.Package,
-			"is_application": strconv.FormatBool(function.InApp),
-			"platform":       string(c.Platform),
-			"environment":    c.Environment,
-			"release":        c.Release,
-			"profile_type":   "continuous",
-		}
-		duration := float64(function.SelfTimesNS[0] / 1e6)
-		dm := sentry.NewDistributionMetric("profiles/function.duration", sentry.MilliSecond(), tags, int64(c.Received), duration)
-		// loop remaining selfTime durations
-		for i := 1; i < len(function.SelfTimesNS); i++ {
-			duration := float64(function.SelfTimesNS[i] / 1e6)
-			dm.Add(duration)
-		}
-		metrics = append(metrics, dm)
-	}
-	return metrics
 }
 
 func createKafkaRoundTripper(e ServiceConfig) kafka.RoundTripper {
@@ -185,6 +82,4 @@
 		SASL: saslMechanism,
 		TLS:  tlsConfig,
 	}
-=======
->>>>>>> 7bb8fd4c
 }