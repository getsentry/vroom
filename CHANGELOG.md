# Changelog

<<<<<<< HEAD
## Unreleased

**Features**:

**Bug Fixes**:

**Internal**:

- Remove ingestion endpoints ([#654](https://github.com/getsentry/vroom/pull/654))
=======
## 25.11.0

### Various fixes & improvements

- update changelog (#653) by @bmckerry
- remove volume (#653) by @bmckerry
- fix: env var (#653) by @bmckerry
>>>>>>> f8c09e32

## 25.10.0

**Features**:

- Add support for speedscope rendering of Android reactnative profiles ([#386](https://github.com/getsentry/vroom/pull/386))
- Add callTree generation for reactnative (android+js) profiles ([#390](https://github.com/getsentry/vroom/pull/390))
- Use profiles that were not dynamically sampled to enhance slowest functions aggregation ([#300](https://github.com/getsentry/vroom/pull/300))
- Add support for writing function metrics to generic metrics platform ([#422](https://github.com/getsentry/vroom/pull/422))
- Add support to ingest metric_summaries for profile functions ([#431](https://github.com/getsentry/vroom/pull/431))
- Add platform field to android methods to align with the sample format ([#442](https://github.com/getsentry/vroom/pull/442))
- Exclude unsymbolicated frames from metrics ingestion ([#441](https://github.com/getsentry/vroom/pull/441))
- Filter out system frames when ingesting functions into generic metrics ([#444](https://github.com/getsentry/vroom/pull/444))
- Store profile chunks. ([#463](https://github.com/getsentry/vroom/pull/463))
- Add endpoint to return a profile from a list of chunk IDs ([#470](https://github.com/getsentry/vroom/pull/470))
- Add callTree generation for profile chunks ([#475](https://github.com/getsentry/vroom/pull/475))
- Support generating a flamegraph from a list of chunk IDs ([#476](https://github.com/getsentry/vroom/pull/476))
- Dual mode flamegraph endpoint ([#487](https://github.com/getsentry/vroom/pull/487))
- Remove getProfileIDFromTransaction endpoint ([#491](https://github.com/getsentry/vroom/pull/491))
- Pass thread id to calltree generation ([#492](https://github.com/getsentry/vroom/pull/492))
- Dual mode metrics endpoint ([#493](https://github.com/getsentry/vroom/pull/493))
- Add optional generation of metrics during flamegraph aggregation ([#494](https://github.com/getsentry/vroom/pull/494))
- Ingest function metrics from profile chunks ([#495](https://github.com/getsentry/vroom/pull/495))
- Annotate flamegraph with profile data ([#501](https://github.com/getsentry/vroom/pull/501)), ([#502](https://github.com/getsentry/vroom/pull/502)), ([#503](https://github.com/getsentry/vroom/pull/503))
- Forward SDK info for sample profiles to Kafka. ([#507](https://github.com/getsentry/vroom/pull/507))
- Forward SDK info for legacy profiles to Kafka. ([#515](https://github.com/getsentry/vroom/pull/515))
- Add more metadata fields to Chunk Kafka message. ([#518](https://github.com/getsentry/vroom/pull/518))
- Ingest Android profile chunks. ([#521](https://github.com/getsentry/vroom/pull/521))
- Handle profile chunks in regressed endpoint. ([#527](https://github.com/getsentry/vroom/pull/527))
- Authentication support for Kafka connection. ([#530](https://github.com/getsentry/vroom/pull/530))
- Add support for android chunks. ([#540](https://github.com/getsentry/vroom/pull/540))
- Use generic Chunk interface in CallTreesReadJob ([#554](https://github.com/getsentry/vroom/pull/554))
- Add start/end to profile example. ([#575](https://github.com/getsentry/vroom/pull/575))
- Add default non-root user in the Docker image. ([#593](https://github.com/getsentry/vroom/pull/593))
- Classify macOS frames from an application as application frames. ([#604](https://github.com/getsentry/vroom/pull/604))
- Return number of occurrences in flamegraph. ([#622](https://github.com/getsentry/vroom/pull/622), [#625](https://github.com/getsentry/vroom/pull/625))
- Use function duration when computing metrics ([#627](https://github.com/getsentry/vroom/pull/627), [#628](https://github.com/getsentry/vroom/pull/628), [#629](https://github.com/getsentry/vroom/pull/629), [#630](https://github.com/getsentry/vroom/pull/630), [#639](https://github.com/getsentry/vroom/pull/639))
- Remove Unused metrics endpoint ([#633](https://github.com/getsentry/vroom/pull/633))

**Bug Fixes**:

- Label all node frames as system ([#392](https://github.com/getsentry/vroom/pull/392))
- Fix react-native (android) rendering issue ([#397](https://github.com/getsentry/vroom/pull/397))
- Restrict max depth for android profiles ([#424](https://github.com/getsentry/vroom/pull/424)), ([#426](https://github.com/getsentry/vroom/pull/426))
- Android enter/exit checks should be per thread ([#429](https://github.com/getsentry/vroom/pull/429))
- Store js/node frames symbolicator status ([#439](https://github.com/getsentry/vroom/pull/439))
- Fix react native (with cocoa) profile normalization ([#443](https://github.com/getsentry/vroom/pull/443))
- Set 5s timeout for http client used to send metrics ([#457](https://github.com/getsentry/vroom/pull/457))
- Reuse one http client across different requests ([#458](https://github.com/getsentry/vroom/pull/458))
- Fix correct in_app classification for `[Native]` js frames ([#464](https://github.com/getsentry/vroom/pull/464))
- Ignore react-native js frame for metrics aggregation when not symbolicated ([#465](https://github.com/getsentry/vroom/pull/465))
- Do not iterate unclosed channel ([#489](https://github.com/getsentry/vroom/pull/489))
- Remove module frame in python ([#496](https://github.com/getsentry/vroom/pull/496))
- Handle js profile normalization for react+android profiles ([#499](https://github.com/getsentry/vroom/pull/499))
- Fix metrics example list ([#505](https://github.com/getsentry/vroom/pull/505))
- Increase readjob channel size ([#512](https://github.com/getsentry/vroom/pull/512))
- Return the duration measured by the profiler. ([#516](https://github.com/getsentry/vroom/pull/516), [#517](https://github.com/getsentry/vroom/pull/517))
- Annotate functions to the right thread. ([#523](https://github.com/getsentry/vroom/pull/523))
- Should write the profiler id. ([#528](https://github.com/getsentry/vroom/pull/528))
- Prioritize stack trace rule over app.identifier ([#529](https://github.com/getsentry/vroom/pull/529))
- Fix android callTree timestamps and make them consistent with the sample (v2) format ([#553](https://github.com/getsentry/vroom/pull/553))

**Internal**:

- Bump trufflesecurity/trufflehog from 3.63.4 to 3.63.5 ([#381](https://github.com/getsentry/vroom/pull/381))
- Bump trufflesecurity/trufflehog from 3.63.5 to 3.63.7 ([#385](https://github.com/getsentry/vroom/pull/385))
- Bump number of workers for flamegraph dynamically ([#388](https://github.com/getsentry/vroom/pull/388))
- Bump trufflesecurity/trufflehog from 3.63.8 to 3.63.9 ([#389](https://github.com/getsentry/vroom/pull/389))
- Bump trufflesecurity/trufflehog from 3.63.9 to 3.63.10 ([#391](https://github.com/getsentry/vroom/pull/391))
- Bump trufflesecurity/trufflehog from 3.63.10 to 3.63.11 ([#393](https://github.com/getsentry/vroom/pull/393))
- Ref(functions): Clean up Kafka message ([#394](https://github.com/getsentry/vroom/pull/394))
- Bump trufflesecurity/trufflehog from 3.63.11 to 3.64.0 ([#395](https://github.com/getsentry/vroom/pull/395))
- Bump trufflesecurity/trufflehog from 3.64.0 to 3.65.0 ([#396](https://github.com/getsentry/vroom/pull/396))
- Bump trufflesecurity/trufflehog from 3.65.0 to 3.66.1 ([#398](https://github.com/getsentry/vroom/pull/398))
- Bump trufflesecurity/trufflehog from 3.66.1 to 3.66.2 ([#399](https://github.com/getsentry/vroom/pull/399))
- Bump trufflesecurity/trufflehog from 3.66.2 to 3.66.3 ([#400](https://github.com/getsentry/vroom/pull/400))
- Bump trufflesecurity/trufflehog from 3.66.3 to 3.67.0 ([#401](https://github.com/getsentry/vroom/pull/401))
- Bump trufflesecurity/trufflehog from 3.67.0 to 3.67.1 ([#402](https://github.com/getsentry/vroom/pull/402))
- Refactor flamegraph workers sping-off logic ([#403](https://github.com/getsentry/vroom/pull/403))
- Bump trufflesecurity/trufflehog from 3.67.1 to 3.67.3 ([#404](https://github.com/getsentry/vroom/pull/404))
- Bump pre-commit/action from 3.0.0 to 3.0.1 ([#405](https://github.com/getsentry/vroom/pull/405))
- Bump trufflesecurity/trufflehog from 3.67.3 to 3.67.4 ([#406](https://github.com/getsentry/vroom/pull/406))
- Bump trufflesecurity/trufflehog from 3.67.4 to 3.67.5 ([#407](https://github.com/getsentry/vroom/pull/407))
- Bump golangci/golangci-lint-action from 3 to 4 ([#408](https://github.com/getsentry/vroom/pull/408))
- Remove experimental function regression issue ([#409](https://github.com/getsentry/vroom/pull/409))
- Bump trufflesecurity/trufflehog from 3.67.5 to 3.67.6 ([#411](https://github.com/getsentry/vroom/pull/411))
- Bump trufflesecurity/trufflehog from 3.67.6 to 3.67.7 ([#413](https://github.com/getsentry/vroom/pull/413))
- Bump trufflesecurity/trufflehog from 3.67.7 to 3.68.0 ([#414](https://github.com/getsentry/vroom/pull/414))
- Bump trufflesecurity/trufflehog from 3.68.0 to 3.68.2 ([#416](https://github.com/getsentry/vroom/pull/416))
- Bump trufflesecurity/trufflehog from 3.68.2 to 3.68.3 ([#418](https://github.com/getsentry/vroom/pull/418))
- Bump trufflesecurity/trufflehog from 3.68.3 to 3.68.4 ([#419](https://github.com/getsentry/vroom/pull/419))
- Bump trufflesecurity/trufflehog from 3.68.4 to 3.68.5 ([#420](https://github.com/getsentry/vroom/pull/420))
- Bump trufflesecurity/trufflehog from 3.68.5 to 3.69.0 ([#421](https://github.com/getsentry/vroom/pull/421))
- Keep col info when converting from android method to frame ([#423](https://github.com/getsentry/vroom/pull/423))
- Bump google.golang.org/protobuf from 1.30.0 to 1.33.0 ([#427](https://github.com/getsentry/vroom/pull/427))
- Bump trufflesecurity/trufflehog from 3.69.0 to 3.70.2 ([#430](https://github.com/getsentry/vroom/pull/430))
- Bump trufflesecurity/trufflehog from 3.70.2 to 3.70.3 ([#432](https://github.com/getsentry/vroom/pull/432))
- Bump trufflesecurity/trufflehog from 3.70.3 to 3.71.0 ([#433](https://github.com/getsentry/vroom/pull/433))
- Bump trufflesecurity/trufflehog from 3.71.0 to 3.71.1 ([#434](https://github.com/getsentry/vroom/pull/434))
- Bump trufflesecurity/trufflehog from 3.71.1 to 3.71.2 ([#435](https://github.com/getsentry/vroom/pull/435))
- Bump trufflesecurity/trufflehog from 3.71.2 to 3.72.0 ([#436](https://github.com/getsentry/vroom/pull/436))
- Bump trufflesecurity/trufflehog from 3.72.0 to 3.73.0 ([#440](https://github.com/getsentry/vroom/pull/440))
- Skip metrics summary logic altogether if there are no metrics ([#445](https://github.com/getsentry/vroom/pull/445))
- Bump golang.org/x/net from 0.17.0 to 0.23.0 ([#446](https://github.com/getsentry/vroom/pull/446))
- Bump trufflesecurity/trufflehog from 3.73.0 to 3.74.0 ([#452](https://github.com/getsentry/vroom/pull/452))
- Bump golangci/golangci-lint-action from 4 to 5 ([#453](https://github.com/getsentry/vroom/pull/453))
- Bump golangci/golangci-lint-action from 5 to 6 ([#459](https://github.com/getsentry/vroom/pull/459))
- Use SendEventWithContext to bail out from requests when client disconnect ([#460](https://github.com/getsentry/vroom/pull/460))
- Set logger for sentry client and replace zerolog with slog ([#461](https://github.com/getsentry/vroom/pull/461))
- Rename logger msg key to message ([#462](https://github.com/getsentry/vroom/pull/462))
- Bump github.com/Azure/azure-sdk-for-go/sdk/azidentity from 1.2.1 to 1.6.0 ([#471](https://github.com/getsentry/vroom/pull/471))
- Remove unused flamegraph endpoint (dead code) ([#472](https://github.com/getsentry/vroom/pull/472))
- Remove unused functions endpoint (dead code) ([#474](https://github.com/getsentry/vroom/pull/474))
- Serialize chunk fields with lower case ([#483](https://github.com/getsentry/vroom/pull/483))
- Filter out samples before start and after end ([#484](https://github.com/getsentry/vroom/pull/484))
- Remove unused endpoint for profiling filters ([#485](https://github.com/getsentry/vroom/pull/485))
- Generalize chunk task input ([#486](https://github.com/getsentry/vroom/pull/486))
- Use builtin min/max functions ([#497](https://github.com/getsentry/vroom/pull/497))
- Lift Intervals struct to utils ([#498](https://github.com/getsentry/vroom/pull/498))
- Fix flakey test for profile examples ([#504](https://github.com/getsentry/vroom/pull/504))
- Instrument flamegraph generation with spans ([#510](https://github.com/getsentry/vroom/pull/510)), ([#511](https://github.com/getsentry/vroom/pull/511))
- Move calltree generation into readjob ([#514](https://github.com/getsentry/vroom/pull/514))
- Stop writing profile examples to metrics_summary ([#519](https://github.com/getsentry/vroom/pull/519))
- Update materialized_version for profile functions metrics ([#522](https://github.com/getsentry/vroom/pull/522))
- Support writing functions metrics we extract from chunks into the functions dataset ([#524](https://github.com/getsentry/vroom/pull/524))
- Keep top N samples in flamegraph. ([#526](https://github.com/getsentry/vroom/pull/526))
- Add utility to merge a list of android chunks and generate a speedscope result ([#531](https://github.com/getsentry/vroom/pull/531))
- Remove unused legacy flamegraph code path. ([#533](https://github.com/getsentry/vroom/pull/533))
- Remove generic metrics ingestion ([#534](https://github.com/getsentry/vroom/pull/534))
- Add android chunk calltree implementation and signature definition to the chunk interface ([#536](https://github.com/getsentry/vroom/pull/536))
- Update sentry-go dependency to v0.29.1 ([#535](https://github.com/getsentry/vroom/pull/535))
- Lower number of concurrent reads ([#537](https://github.com/getsentry/vroom/pull/537))
- Remove unused metrics summary kafka writer ([#538](https://github.com/getsentry/vroom/pull/538))
- Remove unused chunks flamegraph endpoint ([#541](https://github.com/getsentry/vroom/pull/541))
- Pass readjob result as pointer ([#542](https://github.com/getsentry/vroom/pull/542))
- Bump golang.org/x/crypto from 0.24.0 to 0.31.0 ([#544](https://github.com/getsentry/vroom/pull/544))
- Add a minDepth check for function metrics ([#550](https://github.com/getsentry/vroom/pull/550))
- Bump x/net package to fix security issue (high severity) ([#555](https://github.com/getsentry/vroom/pull/555))
- Enforce shorter timeout for chunks download in flamegraph generation ([#557](https://github.com/getsentry/vroom/pull/557))
- Bump actions/create-github-app-token from 1.11.2 to 1.11.3 ([#559](https://github.com/getsentry/vroom/pull/559))
- Publish vroom to GHCR and provide a tagged release on GHCR. ([#576](https://github.com/getsentry/vroom/pull/576))
- Buffer flamegraph candidates to reduce memory usage. ([#583](https://github.com/getsentry/vroom/pull/583))
- Reduce read jobs buffer to reduce memory usage. ([#584](https://github.com/getsentry/vroom/pull/584))
- Update GoCD scripts to use console script entry points. ([#608](https://github.com/getsentry/vroom/pull/608))
- Fix Craft's changelog bump entry. ([#640](https://github.com/getsentry/vroom/pull/640))
- Change devservices source volume mount location ([#653](https://github.com/getsentry/vroom/pull/653))

## 23.12.0

**Features**:

- Return the emitted regressions in response. ([#372](https://github.com/getsentry/vroom/pull/372))
- Support ingesting mixed android/js profiles for react-native ([#375](https://github.com/getsentry/vroom/pull/375)) --> this will let us store those profiles but it won't render the js part yet. A coming change will support that.

**Internal**:

- Bump google-github-actions/auth from 1 to 2 ([#371](https://github.com/getsentry/vroom/pull/371))
- Bump trufflesecurity/trufflehog from 3.63.1 to 3.63.2 ([#373](https://github.com/getsentry/vroom/pull/373))
- Bump actions/setup-go from 4 to 5 ([#374](https://github.com/getsentry/vroom/pull/374))
- Bump golang.org/x/crypto from 0.14.0 to 0.17.0 ([#380](https://github.com/getsentry/vroom/pull/380))

## 23.11.2

## 23.11.1

**Features**:

- Relicense under FSL-1.0-Apache-2.0. ([#366](https://github.com/getsentry/vroom/pull/366))

**Bug Fixes**:

**Internal**:

- Updated craft build rules to no longer bump version after move to FSL license
- Bump trufflesecurity/trufflehog from 3.62.1 to 3.63.0 ([#367](https://github.com/getsentry/vroom/pull/367))
- Bump actions/github-script from 7.0.0 to 7.0.1 ([#368](https://github.com/getsentry/vroom/pull/368))
- Bump trufflesecurity/trufflehog from 3.63.0 to 3.63.1 ([#369](https://github.com/getsentry/vroom/pull/369))
- Bump google-github-actions/auth from 1 to 2 ([#371](https://github.com/getsentry/vroom/pull/371))
- Bump trufflesecurity/trufflehog from 3.63.1 to 3.63.2 ([#373](https://github.com/getsentry/vroom/pull/373))
- Bump actions/setup-go from 4 to 5 ([#374](https://github.com/getsentry/vroom/pull/374))
- Bump github/codeql-action from 2 to 3 ([#377](https://github.com/getsentry/vroom/pull/377))
- Bump trufflesecurity/trufflehog from 3.63.2 to 3.63.4 ([#379](https://github.com/getsentry/vroom/pull/379))

## 23.11.0

**Features**:

- Support released key on regressed functions ([#355](https://github.com/getsentry/vroom/pull/355))
- Add frame-level platform field ([#364](https://github.com/getsentry/vroom/pull/364))

**Bug Fixes**:

- Add payload type to occurrence payloads. ([#351](https://github.com/getsentry/vroom/pull/351))
- Always classify sentry_sdk as system frame. ([#357](https://github.com/getsentry/vroom/pull/357))
- Update regression issue subtitle. ([#358](https://github.com/getsentry/vroom/pull/358))

**Internal**:

- Remove iOS legacy profile support. ([#296](https://github.com/getsentry/vroom/pull/296))
- Bump trufflesecurity/trufflehog from 3.60.1 to 3.60.2 ([#347](https://github.com/getsentry/vroom/pull/347))
- Bump trufflesecurity/trufflehog from 3.60.2 to 3.60.3 ([#348](https://github.com/getsentry/vroom/pull/348))
- Bump google.golang.org/grpc from 1.53.0 to 1.56.3 ([#349](https://github.com/getsentry/vroom/pull/349))
- Bump trufflesecurity/trufflehog from 3.60.3 to 3.60.4 ([#350](https://github.com/getsentry/vroom/pull/350))
- Add a pre-condition to check if the file already exists before write. ([#354](https://github.com/getsentry/vroom/pull/354), [#356](https://github.com/getsentry/vroom/pull/356))
- Bump trufflesecurity/trufflehog from 3.60.4 to 3.62.1 ([#353](https://github.com/getsentry/vroom/pull/353))
- Bump github.com/getsentry/sentry-go from 0.24.1 to 0.25.0 ([#359](https://github.com/getsentry/vroom/pull/359))
- Return a more appriopriate HTTP status code for duplicate profiles. ([#363](https://github.com/getsentry/vroom/pull/363))
- Bump actions/github-script from 6.4.1 to 7.0.0 ([#365](https://github.com/getsentry/vroom/pull/365))

## 23.10.1

**Features**:

- Update base Docker image to Debian 12. ([#340](https://github.com/getsentry/vroom/pull/340))

**Bug Fixes**:

- Turn non-monotonic samples wall-clock time into monotonic. ([#337](https://github.com/getsentry/vroom/pull/337))
- Classify browser extension paths as system frames. ([#344](https://github.com/getsentry/vroom/pull/344))

**Internal**:

- Bump golang.org/x/net from 0.8.0 to 0.17.0 ([#335](https://github.com/getsentry/vroom/pull/335))
- Move FixSamplesTime call to speedscope and calltrees methods([#339](https://github.com/getsentry/vroom/pull/339))
- Bump actions/checkout from 3 to 4. ([#341](https://github.com/getsentry/vroom/pull/341))
- Bump actions/github-script from 6.3.3 to 6.4.1 ([#342](https://github.com/getsentry/vroom/pull/342))
- Bump trufflesecurity/trufflehog from 3.16.4 to 3.60.1. ([#343](https://github.com/getsentry/vroom/pull/343))
- Bump actions/checkout from 3 to 4. ([#345](https://github.com/getsentry/vroom/pull/345))

## 23.10.0

**Features**:

- Return the first and deepest issue detected. ([#317](https://github.com/getsentry/vroom/pull/317))
- Release frame drop issue detection. ([#329](https://github.com/getsentry/vroom/pull/329))
- Append experimental to function regression issue. ([#334](https://github.com/getsentry/vroom/pull/334))

**Bug Fixes**:

- Close remaining open events in Android profiles. ([#316](https://github.com/getsentry/vroom/pull/316))
- Enforce minimum frame duration for frame drop issue. ([#319](https://github.com/getsentry/vroom/pull/319))
- Mark sentry frames as system frames when it's dynamically linked. ([#325](https://github.com/getsentry/vroom/pull/325))
- Do not return an occurrence for unknown function or when the stack is filled with them. ([#328](https://github.com/getsentry/vroom/pull/328))
- Add more Cocoa symbols for profiling issue detectors ([#336](https://github.com/getsentry/vroom/pull/336))

**Internal**:

- Rename the frame drop issue title. ([#315](https://github.com/getsentry/vroom/pull/315))
- Add new endpoint for regressed functions. ([#318](https://github.com/getsentry/vroom/pull/318))
- Return 502 from health endpoint on shutdown. ([#323](https://github.com/getsentry/vroom/pull/323)), ([#324](https://github.com/getsentry/vroom/pull/324))
- Health endpoint returns 200 instead of 204 on success. ([#326](https://github.com/getsentry/vroom/pull/326))
- Bump max profile duration for which we generate call trees. ([#330](https://github.com/getsentry/vroom/pull/330))

## 23.9.1

**Internal**:

- Bump the Go SDK to `v0.24.0`. ([#313](https://github.com/getsentry/vroom/pull/313))
- Remove the `TracesSampler` in favour of Inbound Data Filters. ([#313](https://github.com/getsentry/vroom/pull/313))

## 23.9.0

**Features**:

- Improve frame drop detection algorithm. ([#304](https://github.com/getsentry/vroom/pull/304))
- Accept and return the time a profile started at in a timestamp field on Android. ([#306](https://github.com/getsentry/vroom/pull/306))
- Filter frame drop candidates based on thresholds. ([#308](https://github.com/getsentry/vroom/pull/308))

**Internal**:

- Fix android issue frame detection. ([#305](https://github.com/getsentry/vroom/pull/305))
- Fix backward compatibility with Android profiles without timestamp. ([#307](https://github.com/getsentry/vroom/pull/307))
- Report all GCS errors again. ([#311](https://github.com/getsentry/vroom/pull/311))
- Use pipedreams to deploy. ([#312](https://github.com/getsentry/vroom/pull/312))

## 23.8.0

**Internal**:

- Remove unwanted Println and add a CI rule to prevent further issues. ([#301](https://github.com/getsentry/vroom/pull/301))

## 23.7.2

**Internal**:

- Change function fingerprints to uint32. ([#295](https://github.com/getsentry/vroom/pull/295))
- Send an occurrence on frozen frame drops. ([#297](https://github.com/getsentry/vroom/pull/297))
- Look forward instead of backwards when generating a call tree. ([#299](https://github.com/getsentry/vroom/pull/299))
- Use the instruction address to generate a frame's fingeprint. ([#298](https://github.com/getsentry/vroom/pull/298))

## 23.7.1

**Features**:

- Add Android Regex symbols. ([#292](https://github.com/getsentry/vroom/pull/292))

**Internal**:

- Remove Android method signature conversion. ([#294](https://github.com/getsentry/vroom/pull/294))

## 23.7.0

- No documented changes.

## 23.6.2

**Features**:

- Release the Regex issue type detection. ([#286](https://github.com/getsentry/vroom/pull/286))
- Skip obfuscated frames from aggregation. ([#285](https://github.com/getsentry/vroom/pull/285)), ([#289](https://github.com/getsentry/vroom/pull/289))

**Internal**:

- Run changelog CI action only on pull requests. ([#287](https://github.com/getsentry/vroom/pull/287))
- Enforce changelog modification. ([#282](https://github.com/getsentry/vroom/pull/282))
- Reintroduce a Cloud Build configuration. ([#288](https://github.com/getsentry/vroom/pull/288))

## 23.6.0

**Features**:

- Add support for PHP application frame detection [(#186)](https://github.com/getsentry/vroom/pull/186)

**Bug Fixes**:

- Fix node application frame detection [(#187)](https://github.com/getsentry/vroom/pull/187)

**Internal**:

- Use environment variables for production config [(#185)](https://github.com/getsentry/vroom/pull/185)<|MERGE_RESOLUTION|>--- conflicted
+++ resolved
@@ -1,6 +1,5 @@
 # Changelog
 
-<<<<<<< HEAD
 ## Unreleased
 
 **Features**:
@@ -10,7 +9,8 @@
 **Internal**:
 
 - Remove ingestion endpoints ([#654](https://github.com/getsentry/vroom/pull/654))
-=======
+
+
 ## 25.11.0
 
 ### Various fixes & improvements
@@ -18,7 +18,6 @@
 - update changelog (#653) by @bmckerry
 - remove volume (#653) by @bmckerry
 - fix: env var (#653) by @bmckerry
->>>>>>> f8c09e32
 
 ## 25.10.0
 
