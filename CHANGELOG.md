--- conflicted
+++ resolved
@@ -2,15 +2,13 @@
 
 ## Unreleased
 
-<<<<<<< HEAD
 **Features**
 
 - Return the first and deepest issue detected. ([#317](https://github.com/getsentry/vroom/pull/317))
-=======
+
 **Bug Fixes**
 
 - Close remaining open events in Android profiles. ([#316](https://github.com/getsentry/vroom/pull/316))
->>>>>>> 182c41f6
 
 **Internal**
 
