--- conflicted
+++ resolved
@@ -153,13 +153,9 @@
 **Internal**:
 
 - Change function fingerprints to uint32. ([#295](https://github.com/getsentry/vroom/pull/295))
-<<<<<<< HEAD
-- Use non dynamically sampled profiles to enhance slowest functions aggregation with more data. ([#300](https://github.com/getsentry/vroom/pull/300)) 
-=======
 - Send an occurrence on frozen frame drops. ([#297](https://github.com/getsentry/vroom/pull/297))
 - Look forward instead of backwards when generating a call tree. ([#299](https://github.com/getsentry/vroom/pull/299))
 - Use the instruction address to generate a frame's fingeprint. ([#298](https://github.com/getsentry/vroom/pull/298))
->>>>>>> 0ac86001
 
 ## 23.7.1
 
