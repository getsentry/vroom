--- conflicted
+++ resolved
@@ -290,10 +290,10 @@
 	return p.TransactionTags
 }
 
-<<<<<<< HEAD
 func (p LegacyProfile) IsSampled() bool {
 	return p.Sampled
-=======
+}
+
 func (p LegacyProfile) GetMeasurements() map[string]measurements.Measurement {
 	return p.Measurements
 }
@@ -476,5 +476,4 @@
 	}
 
 	return st, nil
->>>>>>> 0ac86001
 }