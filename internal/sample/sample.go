package sample

import (
	"encoding/json"
	"errors"
	"fmt"
	"hash/fnv"
	"sort"
	"strconv"
	"strings"
	"time"

	"github.com/getsentry/vroom/internal/debugmeta"
	"github.com/getsentry/vroom/internal/frame"
	"github.com/getsentry/vroom/internal/measurements"
	"github.com/getsentry/vroom/internal/metadata"
	"github.com/getsentry/vroom/internal/nodetree"
	"github.com/getsentry/vroom/internal/platform"
	"github.com/getsentry/vroom/internal/speedscope"
	"github.com/getsentry/vroom/internal/timeutil"
	"github.com/getsentry/vroom/internal/transaction"
)

var (
	ErrInvalidStackID = errors.New("profile contains invalid stack id")
	ErrInvalidFrameID = errors.New("profile contains invalid frame id")
)

type (
	Device struct {
		Architecture   string `json:"architecture"`
		Classification string `json:"classification"`
		Locale         string `json:"locale"`
		Manufacturer   string `json:"manufacturer"`
		Model          string `json:"model"`
	}

	OS struct {
		BuildNumber string `json:"build_number"`
		Name        string `json:"name"`
		Version     string `json:"version"`
	}

	Runtime struct {
		Name    string `json:"name"`
		Version string `json:"version"`
	}

	Sample struct {
		ElapsedSinceStartNS uint64 `json:"elapsed_since_start_ns"`
		QueueAddress        string `json:"queue_address,omitempty"`
		StackID             int    `json:"stack_id"`
		State               State  `json:"state,omitempty"`
		ThreadID            uint64 `json:"thread_id"`
	}

	ThreadMetadata struct {
		Name     string `json:"name,omitempty"`
		Priority int    `json:"priority,omitempty"`
	}

	QueueMetadata struct {
		Label string `json:"label"`
	}

	Stack []int

	Trace struct {
		Frames         []frame.Frame             `json:"frames"`
		QueueMetadata  map[string]QueueMetadata  `json:"queue_metadata"`
		Samples        []Sample                  `json:"samples"`
		Stacks         []Stack                   `json:"stacks"`
		ThreadMetadata map[string]ThreadMetadata `json:"thread_metadata"`
	}

	Profile struct {
		RawProfile
	}

	RawProfile struct {
		Sampled             bool                                `json:"sampled"`
		DebugMeta           debugmeta.DebugMeta                 `json:"debug_meta"`
		Device              Device                              `json:"device"`
		Environment         string                              `json:"environment,omitempty"`
		EventID             string                              `json:"event_id"`
		Measurements        map[string]measurements.Measurement `json:"measurements,omitempty"`
		OS                  OS                                  `json:"os"`
		OrganizationID      uint64                              `json:"organization_id"`
		Platform            platform.Platform                   `json:"platform"`
		ProjectID           uint64                              `json:"project_id"`
		Received            timeutil.Time                       `json:"received"`
		Release             string                              `json:"release"`
		RetentionDays       int                                 `json:"retention_days"`
		Runtime             Runtime                             `json:"runtime"`
		Timestamp           time.Time                           `json:"timestamp"`
		Trace               Trace                               `json:"profile"`
		Transaction         transaction.Transaction             `json:"transaction"`
		TransactionMetadata transaction.Metadata                `json:"transaction_metadata,omitempty"`
		TransactionTags     map[string]string                   `json:"transaction_tags,omitempty"`
		Transactions        []transaction.Transaction           `json:"transactions,omitempty"`
		Version             string                              `json:"version"`
	}

	State string
)

const (
	Idle State = "idle"
)

func (p *Profile) UnmarshalJSON(b []byte) error {
	err := json.Unmarshal(b, &p.RawProfile)
	if err != nil {
		return err
	}
	p.moveTransaction()
	return nil
}

func (p Profile) GetRelease() string {
	return p.Release
}

func (p Profile) GetDebugMeta() debugmeta.DebugMeta {
	return p.DebugMeta
}

func (q QueueMetadata) LabeledAsMainThread() bool {
	return q.Label == "com.apple.main-thread"
}

func (p Profile) GetOrganizationID() uint64 {
	return p.OrganizationID
}

func (p Profile) GetProjectID() uint64 {
	return p.ProjectID
}

func (p Profile) GetID() string {
	return p.EventID
}

func StoragePath(organizationID, projectID uint64, profileID string) string {
	return fmt.Sprintf(
		"%d/%d/%s",
		organizationID,
		projectID,
		strings.ReplaceAll(profileID, "-", ""),
	)
}

func (p Profile) StoragePath() string {
	return StoragePath(p.OrganizationID, p.ProjectID, p.EventID)
}

func (p Profile) GetPlatform() platform.Platform {
	return p.Platform
}

func (p Profile) GetEnvironment() string {
	return p.Environment
}

func (p Profile) GetTransaction() transaction.Transaction {
	return p.Transaction
}

func (p Profile) GetTimestamp() time.Time {
	return p.Timestamp
}

func (p Profile) GetReceived() time.Time {
	return p.Received.Time()
}

func (p Profile) GetRetentionDays() int {
	return p.RetentionDays
}

func (p Profile) GetDurationNS() uint64 {
	maxSampleIndex := len(p.Trace.Samples) - 1
	if maxSampleIndex < 0 {
		return 0
	}
	return p.Trace.Samples[maxSampleIndex].ElapsedSinceStartNS - p.Trace.Samples[0].ElapsedSinceStartNS
}

// CallTrees generates call trees from samples.
func (p Profile) CallTrees() (map[uint64][]*nodetree.Node, error) {
	sort.SliceStable(p.Trace.Samples, func(i, j int) bool {
		return p.Trace.Samples[i].ElapsedSinceStartNS < p.Trace.Samples[j].ElapsedSinceStartNS
	})

	activeThreadID := p.Transaction.ActiveThreadID
	treesByThreadID := make(map[uint64][]*nodetree.Node)
	samplesByThreadID := make(map[uint64][]Sample)

	for _, s := range p.Trace.Samples {
		samplesByThreadID[s.ThreadID] = append(samplesByThreadID[s.ThreadID], s)
	}

	var current *nodetree.Node
	h := fnv.New64()
	for _, samples := range samplesByThreadID {
		// The last sample is not represented, only used for its timestamp.
		for sampleIndex := 0; sampleIndex < len(samples)-1; sampleIndex++ {
			s := samples[sampleIndex]
			if s.ThreadID != activeThreadID {
				continue
			}

			if len(p.Trace.Stacks) <= s.StackID {
				return nil, ErrInvalidStackID
			}

			stack := p.Trace.Stacks[s.StackID]
			for i := len(stack) - 1; i >= 0; i-- {
				if len(p.Trace.Frames) <= stack[i] {
					return nil, ErrInvalidFrameID
				}
			}

			nextTimestamp := samples[sampleIndex+1].ElapsedSinceStartNS

			for i := len(stack) - 1; i >= 0; i-- {
				f := p.Trace.Frames[stack[i]]
				f.WriteToHash(h)
				fingerprint := h.Sum64()
				if current == nil {
					i := len(treesByThreadID[s.ThreadID]) - 1
					if i >= 0 && treesByThreadID[s.ThreadID][i].Fingerprint == fingerprint &&
						treesByThreadID[s.ThreadID][i].EndNS == s.ElapsedSinceStartNS {
						current = treesByThreadID[s.ThreadID][i]
						current.Update(nextTimestamp)
					} else {
						n := nodetree.NodeFromFrame(f, s.ElapsedSinceStartNS, nextTimestamp, fingerprint)
						treesByThreadID[s.ThreadID] = append(treesByThreadID[s.ThreadID], n)
						current = n
					}
				} else {
					i := len(current.Children) - 1
					if i >= 0 && current.Children[i].Fingerprint == fingerprint && current.Children[i].EndNS == s.ElapsedSinceStartNS {
						current = current.Children[i]
						current.Update(nextTimestamp)
					} else {
						n := nodetree.NodeFromFrame(f, s.ElapsedSinceStartNS, nextTimestamp, fingerprint)
						current.Children = append(current.Children, n)
						current = n
					}
				}
			}
			h.Reset()
			current = nil
		}
	}

	return treesByThreadID, nil
}

// ThreadName returns the proper name of a thread.
// In all cases but cocoa, we'll have a thread name in the thread metadata and we should return that.
// In the cocoa case, we need to look at queue metadata and return that.
// Sometimes, several threads refer to the queue labeled "com.apple.main-thread" even if they're not the main thread.
// In this case, we want to only return "com.apple.main-thread" for the main thread and blank for the rest.
func (t *Trace) ThreadName(threadID, queueAddress string, mainThread bool) string {
	if m, exists := t.ThreadMetadata[threadID]; exists && m.Name != "" {
		return m.Name
	}
	if m, exists := t.QueueMetadata[queueAddress]; exists &&
		((m.LabeledAsMainThread() && mainThread) || !m.LabeledAsMainThread()) {
		return m.Label
	}
	return ""
}

func (p *Profile) IsSampleFormat() bool {
	return true
}

func (p *Profile) Speedscope() (speedscope.Output, error) {
	sort.SliceStable(p.Trace.Samples, func(i, j int) bool {
		return p.Trace.Samples[i].ElapsedSinceStartNS < p.Trace.Samples[j].ElapsedSinceStartNS
	})

	threadIDToProfile := make(map[uint64]*speedscope.SampledProfile)
	addressToFrameIndex := make(map[string]int)
	threadIDToPreviousTimestampNS := make(map[uint64]uint64)
	frames := make([]speedscope.Frame, 0)
	// we need to find the frame index of the main function so we can remove the frames before it
	mainFunctionFrameIndex := -1
	mainThreadID := p.Transaction.ActiveThreadID
	for _, sample := range p.Trace.Samples {
		threadID := strconv.FormatUint(sample.ThreadID, 10)
		stack := p.Trace.Stacks[sample.StackID]
		speedscopeProfile, exists := threadIDToProfile[sample.ThreadID]
		if !exists {
			isMainThread := sample.ThreadID == mainThreadID
			speedscopeProfile = &speedscope.SampledProfile{
				IsMainThread: isMainThread,
				Name:         p.Trace.ThreadName(threadID, sample.QueueAddress, isMainThread),
				StartValue:   sample.ElapsedSinceStartNS,
				ThreadID:     sample.ThreadID,
				Type:         speedscope.ProfileTypeSampled,
				Unit:         speedscope.ValueUnitNanoseconds,
			}
			if metadata, exists := p.Trace.ThreadMetadata[threadID]; exists {
				speedscopeProfile.Priority = metadata.Priority
			}
			threadIDToProfile[sample.ThreadID] = speedscopeProfile
		} else {
			speedscopeProfile.Weights = append(speedscopeProfile.Weights, sample.ElapsedSinceStartNS-threadIDToPreviousTimestampNS[sample.ThreadID])
		}

		speedscopeProfile.EndValue = sample.ElapsedSinceStartNS
		threadIDToPreviousTimestampNS[sample.ThreadID] = sample.ElapsedSinceStartNS

		samp := make([]int, 0, len(stack))
		for i := len(stack) - 1; i >= 0; i-- {
			fr := p.Trace.Frames[stack[i]]
			address := fr.ID()
			frameIndex, ok := addressToFrameIndex[address]
			if !ok {
				frameIndex = len(frames)
				symbolName := fr.Function
				if symbolName == "" {
					symbolName = fmt.Sprintf("unknown (%s)", address)
				} else if mainFunctionFrameIndex == -1 {
					if isMainFrame, i := fr.IsMain(); isMainFrame {
						mainFunctionFrameIndex = frameIndex + i
					}
				}
				addressToFrameIndex[address] = frameIndex
				frames = append(frames, speedscope.Frame{
					Col:  fr.Column,
					File: fr.File,
					// image exists for legacy reasons as a field coalesced from module and package
					// the speedscope transform on the sampled format is being removed, so leave
					// it alone for now
					Image:         fr.ModuleOrPackage(),
					Inline:        fr.IsInline(),
					IsApplication: p.IsApplicationFrame(fr),
					Line:          fr.Line,
					Name:          symbolName,
					Path:          fr.Path,
				})
			}
			samp = append(samp, frameIndex)
		}
		speedscopeProfile.Samples = append(speedscopeProfile.Samples, samp)
	} // end loop speedscope.SampledProfiles
	var mainThreadProfileIndex int
	allProfiles := make([]interface{}, 0)
	for _, prof := range threadIDToProfile {
		if prof.IsMainThread {
			mainThreadProfileIndex = len(allProfiles)
		}
		prof.Weights = append(prof.Weights, 0)
		allProfiles = append(allProfiles, prof)
	}

	return speedscope.Output{
		ActiveProfileIndex: mainThreadProfileIndex,
		DurationNS:         p.GetDurationNS(),
		Images:             p.DebugMeta.Images,
		Metadata: speedscope.ProfileMetadata{
			ProfileView: speedscope.ProfileView{
				Architecture:         p.Device.Architecture,
				DeviceClassification: p.Device.Classification,
				DeviceLocale:         p.Device.Locale,
				DeviceManufacturer:   p.Device.Manufacturer,
				DeviceModel:          p.Device.Model,
				DeviceOSName:         p.OS.Name,
				DeviceOSVersion:      p.OS.Version,
				DurationNS:           p.GetDurationNS(),
				Environment:          p.Environment,
				OrganizationID:       p.OrganizationID,
				Platform:             p.Platform,
				ProfileID:            p.EventID,
				ProjectID:            p.ProjectID,
				Received:             p.Received,
				Timestamp:            p.Timestamp,
				TraceID:              p.Transaction.TraceID,
				TransactionID:        p.Transaction.ID,
				TransactionName:      p.Transaction.Name,
			},
			Version: p.Release,
		},
		Platform:        p.Platform,
		ProfileID:       p.EventID,
		Profiles:        allProfiles,
		ProjectID:       p.ProjectID,
		Shared:          speedscope.SharedData{Frames: frames},
		TransactionName: p.Transaction.Name,
		Version:         p.Release,
		Measurements:    p.Measurements,
	}, nil
}

func (p *Profile) IsApplicationFrame(f frame.Frame) bool {
	if f.InApp != nil {
		return *f.InApp
	}
	switch p.Platform {
	case platform.Node:
		return f.IsNodeApplicationFrame()
	case platform.JavaScript:
		return f.IsJavaScriptApplicationFrame()
	case platform.Cocoa:
		return f.IsCocoaApplicationFrame()
	case platform.Rust:
		return f.IsRustApplicationFrame()
	case platform.Python:
		return f.IsPythonApplicationFrame()
	case platform.PHP:
		return f.IsPHPApplicationFrame()
	}
	return true
}

func (p *Profile) Metadata() metadata.Metadata {
	return metadata.Metadata{
		Architecture:         p.Device.Architecture,
		DeviceClassification: p.Device.Classification,
		DeviceLocale:         p.Device.Locale,
		DeviceManufacturer:   p.Device.Manufacturer,
		DeviceModel:          p.Device.Model,
		DeviceOSBuildNumber:  p.OS.BuildNumber,
		DeviceOSName:         p.OS.Name,
		DeviceOSVersion:      p.OS.Version,
		ID:                   p.EventID,
		ProjectID:            strconv.FormatUint(p.ProjectID, 10),
		Timestamp:            p.Timestamp.Unix(),
		TraceDurationMs:      float64(p.GetDurationNS()) / 1_000_000,
		TransactionID:        p.Transaction.ID,
		TransactionName:      p.Transaction.Name,
		VersionName:          p.Release,
	}
}

func (p *Profile) Normalize() {
	p.normalizeFrames()

	if p.Platform == platform.Cocoa {
		p.Trace.trimCocoaStacks()
	}

	p.Trace.ReplaceIdleStacks()
}

func (t Trace) SamplesByThreadD() ([]uint64, map[uint64][]*Sample) {
	samples := make(map[uint64][]*Sample)
	var threadIDs []uint64
	for i, s := range t.Samples {
		if _, exists := samples[s.ThreadID]; !exists {
			threadIDs = append(threadIDs, s.ThreadID)
		}
		samples[s.ThreadID] = append(samples[s.ThreadID], &t.Samples[i])
	}
	sort.SliceStable(threadIDs, func(i, j int) bool {
		return threadIDs[i] < threadIDs[j]
	})
	return threadIDs, samples
}

func (t *Trace) ReplaceIdleStacks() {
	threadIDs, samplesByThreadID := t.SamplesByThreadD()

	for _, threadID := range threadIDs {
		samples := samplesByThreadID[threadID]
		previousActiveStackID := -1
		var nextActiveSampleIndex, nextActiveStackID int

		for i := 0; i < len(samples); i++ {
			s := samples[i]

			// keep track of the previous active sample as we go
			if t.Stacks[s.StackID].IsActive() {
				previousActiveStackID = s.StackID
				continue
			}

			// if there's no frame, the thread is considered idle at this time
			s.State = Idle

			// if it's an idle stack but we don't have a previous active stack
			// we keep looking
			if previousActiveStackID == -1 {
				continue
			}

			if i >= nextActiveSampleIndex {
				nextActiveSampleIndex, nextActiveStackID = t.findNextActiveStackID(samples, i)
				if nextActiveSampleIndex == -1 {
					// no more active sample on this thread
					for ; i < len(samples); i++ {
						samples[i].State = Idle
					}
					break
				}
			}

			previousFrames := t.framesList(previousActiveStackID)
			nextFrames := t.framesList(nextActiveStackID)
			commonFrames := findCommonFrames(previousFrames, nextFrames)

			// add the common stack to the list of stacks
			commonStack := make([]int, 0, len(commonFrames))
			for _, frame := range commonFrames {
				commonStack = append(commonStack, frame.index)
			}
			commonStackID := len(t.Stacks)
			t.Stacks = append(t.Stacks, commonStack)

			// replace all idle stacks until next active sample
			for ; i < nextActiveSampleIndex; i++ {
				samples[i].StackID = commonStackID
				samples[i].State = Idle
			}
		}
	}
}

type frameTuple struct {
	index int
	frame frame.Frame
}

func (t Trace) framesList(stackID int) []frameTuple {
	stack := t.Stacks[stackID]
	frames := make([]frameTuple, 0, len(stack))
	for _, frameID := range stack {
		frames = append(frames, frameTuple{frameID, t.Frames[frameID]})
	}
	return frames
}

func (t Trace) findNextActiveStackID(samples []*Sample, i int) (int, int) {
	for ; i < len(samples); i++ {
		s := samples[i]
		if t.Stacks[s.StackID].IsActive() {
			return i, s.StackID
		}
	}
	return -1, -1
}

func findCommonFrames(a, b []frameTuple) []frameTuple {
	var c []frameTuple
	for i, j := len(a)-1, len(b)-1; i >= 0 && j >= 0; i, j = i-1, j-1 {
		if a[i].frame.ID() == b[j].frame.ID() {
			c = append(c, a[i])
			continue
		}
		break
	}
	reverse(c)
	return c
}

func reverse(a []frameTuple) {
	for i, j := 0, len(a)-1; i < j; i, j = i+1, j-1 {
		a[i], a[j] = a[j], a[i]
	}
}

func (s Stack) IsActive() bool {
	return len(s) != 0
}

func (t Trace) CollectFrames(stackID int) []frame.Frame {
	stack := t.Stacks[stackID]
	frames := make([]frame.Frame, 0, len(stack))
	for _, frameID := range stack {
		frames = append(frames, t.Frames[frameID])
	}
	return frames
}

func (p *Profile) normalizeFrames() {
	for i := range p.Trace.Frames {
		f := p.Trace.Frames[i]

		// Set if frame is in application
		inApp := p.IsApplicationFrame(f)
		f.InApp = &inApp

		// Set Symbolicator status
		if f.Status != "" {
			f.Data.SymbolicatorStatus = f.Status
		}

		p.Trace.Frames[i] = f
	}
}

func (p *RawProfile) moveTransaction() {
	if len(p.Transactions) > 0 {
		p.Transaction = p.Transactions[0]
		p.Transactions = nil
	}
}

func (t *Trace) trimCocoaStacks() {
	// Find main frame index in frames
	mfi := -1
	for i, f := range t.Frames {
		if f.Function == "main" {
			mfi = i
			break
		}
	}
	// We do nothing if we don't find it
	if mfi == -1 {
		return
	}
	for si, s := range t.Stacks {
		// Find main frame index in the stack
		msi := len(s)
		// Stop searching after 10 frames, it's not there
		var until int
		if len(s) > 10 {
			until = len(s) - 10
		}
		for i := len(s) - 1; i >= until; i-- {
			fi := s[i]
			if fi == mfi {
				msi = i
				break
			}
		}
		// Skip the stack if we're already at the end or we didn't find it
		if msi >= len(s)-1 {
			continue
		}
		// Filter unsymbolicated frames after the main frame index
		ci := msi + 1
		for i := ci; i < len(s); i++ {
			fi := s[i]
			f := t.Frames[fi]
			if f.Data.SymbolicatorStatus == "symbolicated" {
				t.Stacks[si][ci] = fi
				ci++
			}
		}
		t.Stacks[si] = t.Stacks[si][:ci]
	}
}

func (p RawProfile) GetTransactionMetadata() transaction.Metadata {
	return p.TransactionMetadata
}

func (p RawProfile) GetTransactionTags() map[string]string {
	return p.TransactionTags
}

<<<<<<< HEAD
func (p RawProfile) IsSampled() bool {
	return p.Sampled
=======
func (p RawProfile) GetMeasurements() map[string]measurements.Measurement {
	return p.Measurements
>>>>>>> 0ac86001
}<|MERGE_RESOLUTION|>--- conflicted
+++ resolved
@@ -655,11 +655,10 @@
 	return p.TransactionTags
 }
 
-<<<<<<< HEAD
 func (p RawProfile) IsSampled() bool {
 	return p.Sampled
-=======
+}
+
 func (p RawProfile) GetMeasurements() map[string]measurements.Measurement {
 	return p.Measurements
->>>>>>> 0ac86001
 }