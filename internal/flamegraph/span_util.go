--- conflicted
+++ resolved
@@ -41,11 +41,7 @@
 	}
 }
 
-<<<<<<< HEAD
 func sliceCallTree(callTree *[]*nodetree.Node, intervals *[]utils.Interval) []*nodetree.Node {
-=======
-func sliceCallTree(callTree *[]*nodetree.Node, intervals *[]SpanInterval) []*nodetree.Node {
->>>>>>> c3c80d36
 	slicedTree := make([]*nodetree.Node, 0)
 	for _, node := range *callTree {
 		if duration := getTotalOverlappingDuration(node, intervals); duration > 0 {
