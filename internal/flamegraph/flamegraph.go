package flamegraph

import (
	"context"
	"crypto/md5"
	"encoding/hex"
	"errors"
	"fmt"
	"strconv"
	"sync"
	"time"

	"github.com/getsentry/sentry-go"
	"github.com/getsentry/vroom/internal/chunk"
	"github.com/getsentry/vroom/internal/metrics"
	"github.com/getsentry/vroom/internal/nodetree"
	"github.com/getsentry/vroom/internal/profile"
	"github.com/getsentry/vroom/internal/speedscope"
	"github.com/getsentry/vroom/internal/storageutil"
	"github.com/getsentry/vroom/internal/utils"
	"gocloud.dev/blob"
)

type (
	Pair[T, U any] struct {
		First  T
		Second U
	}

	CallTrees map[uint64][]*nodetree.Node

	ChunkMetadata struct {
		ProfilerID    string           `json:"profiler_id"`
		ChunkID       string           `json:"chunk_id"`
		SpanIntervals []utils.Interval `json:"span_intervals,omitempty"`
	}
)

var (
	void = struct{}{}
)

func GetFlamegraphFromProfiles(
	ctx context.Context,
	profilesBucket *blob.Bucket,
	organizationID uint64,
	projectID uint64,
	profileIDs []string,
	spans *[][]utils.Interval,
	numWorkers int,
	timeout time.Duration) (speedscope.Output, error) {
	if numWorkers < 1 {
		numWorkers = 1
	}
	var wg sync.WaitGroup
	var flamegraphTree []*nodetree.Node
	callTreesQueue := make(chan Pair[string, CallTrees], numWorkers)
	profileIDsChan := make(chan Pair[string, []utils.Interval], numWorkers)
	hub := sentry.GetHubFromContext(ctx)
	timeoutContext, cancel := context.WithTimeout(ctx, timeout)
	defer cancel()

	for i := 0; i < numWorkers; i++ {
		wg.Add(1)
		go func(
			profIDsChan chan Pair[string, []utils.Interval],
			callTreesQueue chan Pair[string, CallTrees],
			ctx context.Context) {
			defer wg.Done()

			for profilePair := range profIDsChan {
				profileID := profilePair.First
				spans := profilePair.Second
				var p profile.Profile
				err := storageutil.UnmarshalCompressed(ctx, profilesBucket, profile.StoragePath(organizationID, projectID, profileID), &p)
				if err != nil {
					if errors.Is(err, storageutil.ErrObjectNotFound) {
						continue
					}
					if errors.Is(err, context.DeadlineExceeded) {
						return
					}
					hub.CaptureException(err)
					continue
				}
				callTrees, err := p.CallTrees()
				if err != nil {
					hub.CaptureException(err)
					continue
				}
				if spans != nil {
					// span intervals here contains Unix epoch timestamp (in ns).
					// here we replace their value with the ns elapsed since
					// the profile.timestamps to be consistent with the sample/node
					// 'start' and 'end'
					relativeIntervalsFromAbsoluteTimestamp(&spans, uint64(p.Timestamp().UnixNano()))
					sortedSpans := mergeIntervals(&spans)
					for tid, callTree := range callTrees {
						callTrees[tid] = sliceCallTree(&callTree, &sortedSpans)
					}
				}
				callTreesQueue <- Pair[string, CallTrees]{profileID, callTrees}
			}
		}(profileIDsChan, callTreesQueue, timeoutContext)
	}

	go func(profIDsChan chan Pair[string, []utils.Interval], profileIDs []string, ctx context.Context) {
		for i, profileID := range profileIDs {
			select {
			case <-ctx.Done():
				close(profIDsChan)
				return
			default:
				profilePair := Pair[string, []utils.Interval]{First: profileID, Second: nil}
				if spans != nil {
					profilePair.Second = (*spans)[i]
				}
				profIDsChan <- profilePair
			}
		}
		close(profIDsChan)
	}(profileIDsChan, profileIDs, timeoutContext)

	go func(callTreesQueue chan Pair[string, CallTrees]) {
		wg.Wait()
		close(callTreesQueue)
	}(callTreesQueue)

	countProfAggregated := 0
	for pair := range callTreesQueue {
		profileID := pair.First
		for _, callTree := range pair.Second {
			addCallTreeToFlamegraph(&flamegraphTree, callTree, annotateWithProfileID(profileID))
		}
		countProfAggregated++
	}

	sp := toSpeedscope(flamegraphTree, 4, projectID)
	hub.Scope().SetTag("processed_profiles", strconv.Itoa(countProfAggregated))
	return sp, nil
}

func getMatchingNode(nodes *[]*nodetree.Node, newNode *nodetree.Node) *nodetree.Node {
	for _, node := range *nodes {
		if node.Name == newNode.Name && node.Package == newNode.Package {
			return node
		}
	}
	return nil
}

func sumNodesSampleCount(nodes []*nodetree.Node) int {
	c := 0
	for _, node := range nodes {
		c += node.SampleCount
	}
	return c
}

func annotateWithProfileID(profileID string) func(n *nodetree.Node) {
	return func(n *nodetree.Node) {
		n.ProfileIDs[profileID] = void
	}
}

func annotateWithProfileExample(example utils.ExampleMetadata) func(n *nodetree.Node) {
	return func(n *nodetree.Node) {
		n.Profiles[example] = void
	}
}

func addCallTreeToFlamegraph(flamegraphTree *[]*nodetree.Node, callTree []*nodetree.Node, annotate func(n *nodetree.Node)) {
	for _, node := range callTree {
		if existingNode := getMatchingNode(flamegraphTree, node); existingNode != nil {
			existingNode.SampleCount += node.SampleCount
			existingNode.DurationNS += node.DurationNS
			addCallTreeToFlamegraph(&existingNode.Children, node.Children, annotate)
			if node.SampleCount > sumNodesSampleCount(node.Children) {
				annotate(existingNode)
			}
		} else {
			*flamegraphTree = append(*flamegraphTree, node)
			// in this case since we append the whole branch
			// we haven't had the chance to add the profile IDs
			// to the right children along the branch yet,
			// therefore we call a utility that walk the branch
			// and does it
			expandCallTreeWithProfileID(node, annotate)
		}
	}
}

func expandCallTreeWithProfileID(node *nodetree.Node, annotate func(n *nodetree.Node)) {
	// leaf frames: we  must add the profileID
	if node.Children == nil {
		annotate(node)
	} else {
		childrenSampleCount := 0
		for _, child := range node.Children {
			childrenSampleCount += child.SampleCount
			expandCallTreeWithProfileID(child, annotate)
		}
		// If the children's sample count is less than the current
		// nodes sample count, it means there are some samples
		// ending at the current node. In this case, this node
		// should also contain the profile ID
		if node.SampleCount > childrenSampleCount {
			annotate(node)
		}
	}
}

type flamegraph struct {
	samples           [][]int
	samplesProfileIDs [][]int
	samplesProfiles   [][]int
	sampleCounts      []uint64
	sampleDurationsNs []uint64
	frames            []speedscope.Frame
	framesIndex       map[string]int
	profilesIDsIndex  map[string]int
	profilesIDs       []string
	profilesIndex     map[utils.ExampleMetadata]int
	profiles          []utils.ExampleMetadata
	endValue          uint64
	minFreq           int
}

func toSpeedscope(trees []*nodetree.Node, minFreq int, projectID uint64) speedscope.Output {
	fd := &flamegraph{
		frames:           make([]speedscope.Frame, 0),
		framesIndex:      make(map[string]int),
		minFreq:          minFreq,
		profilesIDsIndex: make(map[string]int),
		profilesIndex:    make(map[utils.ExampleMetadata]int),
		samples:          make([][]int, 0),
		sampleCounts:     make([]uint64, 0),
	}
	for _, tree := range trees {
		stack := make([]int, 0, profile.MaxStackDepth)
		fd.visitCalltree(tree, &stack)
	}

	aggProfiles := make([]interface{}, 1)
	aggProfiles[0] = speedscope.SampledProfile{
		Samples:           fd.samples,
		SamplesProfiles:   fd.samplesProfileIDs,
		SamplesExamples:   fd.samplesProfiles,
		Weights:           fd.sampleCounts,
		SampleCounts:      fd.sampleCounts,
		SampleDurationsNs: fd.sampleDurationsNs,
		IsMainThread:      true,
		Type:              speedscope.ProfileTypeSampled,
		Unit:              speedscope.ValueUnitCount,
		EndValue:          fd.endValue,
	}

	return speedscope.Output{
		Metadata: speedscope.ProfileMetadata{
			ProfileView: speedscope.ProfileView{
				ProjectID: projectID,
			},
		},
		Shared: speedscope.SharedData{
			Frames:     fd.frames,
			ProfileIDs: fd.profilesIDs,
			Profiles:   fd.profiles,
		},
		Profiles: aggProfiles,
	}
}

func getIDFromNode(node *nodetree.Node) string {
	hash := md5.Sum([]byte(fmt.Sprintf("%s:%s", node.Name, node.Package)))
	return hex.EncodeToString(hash[:])
}

func (f *flamegraph) visitCalltree(node *nodetree.Node, currentStack *[]int) {
	if node.SampleCount < f.minFreq {
		return
	}

	frameID := getIDFromNode(node)
	if i, exists := f.framesIndex[frameID]; exists {
		*currentStack = append(*currentStack, i)
	} else {
		frame := node.ToFrame()
		sfr := speedscope.Frame{
			Name:          frame.Function,
			Image:         frame.ModuleOrPackage(),
			Path:          frame.Path,
			IsApplication: node.IsApplication,
			Col:           frame.Column,
			File:          frame.File,
			Inline:        frame.IsInline(),
			Line:          frame.Line,
		}
		f.framesIndex[frameID] = len(f.frames)
		*currentStack = append(*currentStack, len(f.frames))
		f.frames = append(f.frames, sfr)
	}

	// base case (when we reach leaf frames)
	if node.Children == nil {
		f.addSample(
			currentStack,
			uint64(node.SampleCount),
			node.DurationNS,
			node.ProfileIDs,
			node.Profiles,
		)
	} else {
		totChildrenSampleCount := 0
		var totChildrenDuration uint64
		// else we call visitTree recursively on the children
		for _, childNode := range node.Children {
			totChildrenSampleCount += childNode.SampleCount
			totChildrenDuration += childNode.DurationNS
			f.visitCalltree(childNode, currentStack)
		}

		// If the children's sample count is less than the current
		// nodes sample count, it means there are some samples
		// ending at the current node.
		diffCount := node.SampleCount - totChildrenSampleCount
		diffDuration := node.DurationNS - totChildrenDuration
		if diffCount >= f.minFreq {
			f.addSample(
				currentStack,
				uint64(diffCount),
				diffDuration,
				node.ProfileIDs,
				node.Profiles,
			)
		}
	}
	// pop last element before returning
	*currentStack = (*currentStack)[:len(*currentStack)-1]
}

func (f *flamegraph) addSample(
	stack *[]int,
	count uint64,
	duration uint64,
	profileIDs map[string]struct{},
	profiles map[utils.ExampleMetadata]struct{},
) {
	cp := make([]int, len(*stack))
	copy(cp, *stack)
	f.samples = append(f.samples, cp)
	f.sampleCounts = append(f.sampleCounts, count)
	f.sampleDurationsNs = append(f.sampleDurationsNs, duration)
	f.samplesProfileIDs = append(f.samplesProfileIDs, f.getProfileIDsIndices(profileIDs))
	f.samplesProfiles = append(f.samplesProfiles, f.getProfilesIndices(profiles))
	f.endValue += count
}

func (f *flamegraph) getProfileIDsIndices(profileIDs map[string]struct{}) []int {
	indices := make([]int, 0, len(profileIDs))
	for id := range profileIDs {
		if idx, ok := f.profilesIDsIndex[id]; ok {
			indices = append(indices, idx)
		} else {
			indices = append(indices, len(f.profilesIDs))
			f.profilesIDsIndex[id] = len(f.profilesIDs)
			f.profilesIDs = append(f.profilesIDs, id)
		}
	}
	return indices
}

func (f *flamegraph) getProfilesIndices(profiles map[utils.ExampleMetadata]struct{}) []int {
	indices := make([]int, 0, len(profiles))
	for i := range profiles {
		if idx, ok := f.profilesIndex[i]; ok {
			indices = append(indices, idx)
		} else {
			indices = append(indices, len(f.profiles))
			f.profilesIndex[i] = len(f.profiles)
			f.profiles = append(f.profiles, i)
		}
	}
	return indices
}

func GetFlamegraphFromChunks(
	ctx context.Context,
	organizationID uint64,
	projectID uint64,
	storage *blob.Bucket,
	chunksMetadata []ChunkMetadata,
	jobs chan storageutil.ReadJob) (speedscope.Output, error) {
	hub := sentry.GetHubFromContext(ctx)
	results := make(chan storageutil.ReadJobResult, len(chunksMetadata))
	defer close(results)

	chunkIDToMetadata := make(map[string]ChunkMetadata)
	for _, chunkMetadata := range chunksMetadata {
		chunkIDToMetadata[chunkMetadata.ChunkID] = chunkMetadata
		jobs <- chunk.ReadJob{
			Ctx:            ctx,
			ProfilerID:     chunkMetadata.ProfilerID,
			ChunkID:        chunkMetadata.ChunkID,
			OrganizationID: organizationID,
			ProjectID:      projectID,
			Storage:        storage,
			Result:         results,
		}
	}

	var flamegraphTree []*nodetree.Node
	countChunksAggregated := 0
	// read the output of each tasks
	for i := 0; i < len(chunksMetadata); i++ {
		res := <-results
		result, ok := res.(chunk.ReadJobResult)
		if !ok {
			continue
		}
		if result.Err != nil {
			if errors.Is(result.Err, storageutil.ErrObjectNotFound) {
				continue
			}
			if errors.Is(result.Err, context.DeadlineExceeded) {
				return speedscope.Output{}, result.Err
			}
			if hub != nil {
				hub.CaptureException(result.Err)
			}
			continue
		}
		cm := chunkIDToMetadata[result.Chunk.ID]
		for _, interval := range cm.SpanIntervals {
			callTrees, err := result.Chunk.CallTrees(&interval.ActiveThreadID)
			if err != nil {
				if hub != nil {
					hub.CaptureException(err)
				}
				continue
			}
			intervals := []utils.Interval{interval}

			annotate := annotateWithProfileExample(
				utils.NewExampleFromProfilerChunk(
					result.Chunk.ProjectID,
					result.Chunk.ProfilerID,
					result.Chunk.ID,
					result.TransactionID,
					result.ThreadID,
					result.Start,
					result.End,
				),
			)
			for _, callTree := range callTrees {
				slicedTree := sliceCallTree(&callTree, &intervals)
				addCallTreeToFlamegraph(&flamegraphTree, slicedTree, annotate)
			}
		}
		countChunksAggregated++
	}

	sp := toSpeedscope(flamegraphTree, 4, projectID)
	if hub != nil {
		hub.Scope().SetTag("processed_chunks", strconv.Itoa(countChunksAggregated))
	}
	return sp, nil
}

func GetFlamegraphFromCandidates(
	ctx context.Context,
	storage *blob.Bucket,
	organizationID uint64,
	transactionProfileCandidates []utils.TransactionProfileCandidate,
	continuousProfileCandidates []utils.ContinuousProfileCandidate,
	jobs chan storageutil.ReadJob,
	ma *metrics.Aggregator,
	span *sentry.Span,
) (speedscope.Output, error) {
	hub := sentry.GetHubFromContext(ctx)

	numCandidates := len(transactionProfileCandidates) + len(continuousProfileCandidates)

	results := make(chan storageutil.ReadJobResult, numCandidates)
	defer close(results)

	dispatchSpan := span.StartChild("dispatch candidates")
	dispatchSpan.SetData("transaction_candidates", len(transactionProfileCandidates))
	dispatchSpan.SetData("continuous_candidates", len(continuousProfileCandidates))

	for _, candidate := range transactionProfileCandidates {
		jobs <- profile.CallTreesReadJob{
			Ctx:            ctx,
			OrganizationID: organizationID,
			ProjectID:      candidate.ProjectID,
			ProfileID:      candidate.ProfileID,
			Storage:        storage,
			Result:         results,
		}
	}

	for _, candidate := range continuousProfileCandidates {
		jobs <- chunk.CallTreesReadJob{
			Ctx:            ctx,
			OrganizationID: organizationID,
			ProjectID:      candidate.ProjectID,
			ProfilerID:     candidate.ProfilerID,
			ChunkID:        candidate.ChunkID,
			TransactionID:  candidate.TransactionID,
			ThreadID:       candidate.ThreadID,
			Start:          candidate.Start,
			End:            candidate.End,
			Intervals:      candidate.Intervals,
			Storage:        storage,
			Result:         results,
		}
	}

	dispatchSpan.Finish()

	var flamegraphTree []*nodetree.Node

	flamegraphSpan := span.StartChild("processing candidates")

	for i := 0; i < numCandidates; i++ {
		res := <-results

		err := res.Error()
		if err != nil {
			if errors.Is(err, storageutil.ErrObjectNotFound) {
				continue
			}
			if errors.Is(err, context.DeadlineExceeded) {
				return speedscope.Output{}, err
			}
			if hub != nil {
				hub.CaptureException(err)
			}
			continue
		}

		if result, ok := res.(profile.CallTreesReadJobResult); ok {
			transactionProfileSpan := span.StartChild("calltree")
			transactionProfileSpan.Description = "transaction profile"

			example := utils.NewExampleFromProfileID(result.Profile.ProjectID(), result.Profile.ID())
			annotate := annotateWithProfileExample(example)

			for _, callTree := range result.CallTrees {
				addCallTreeToFlamegraph(&flamegraphTree, callTree, annotate)
			}
			// if metrics aggregator is not null, while we're at it,
			// compute the metrics as well
			if ma != nil {
				functions := metrics.CapAndFilterFunctions(metrics.ExtractFunctionsFromCallTrees(result.CallTrees), int(ma.MaxUniqueFunctions), true)
				ma.AddFunctions(functions, example)
			}

			transactionProfileSpan.Finish()
		} else if result, ok := res.(chunk.CallTreesReadJobResult); ok {
			chunkProfileSpan := span.StartChild("calltree")
			chunkProfileSpan.Description = "continuous profile"

<<<<<<< HEAD
			for tid, intervals := range result.Intervals {
				chunkCallTrees, err := result.Chunk.CallTrees(&tid)
				if err != nil {
					hub.CaptureException(err)
					continue
				}
				sortedAndMergedIntervals := mergeIntervals(&intervals)
				example := utils.NewExampleFromProfilerChunk(
					result.Chunk.ProjectID,
					result.Chunk.ProfilerID,
					result.Chunk.ID,
					result.TransactionID,
					&tid,
					sortedAndMergedIntervals[0].Start,
					sortedAndMergedIntervals[len(sortedAndMergedIntervals)-1].End,
				)
				annotate := annotateWithProfileExample(example)

				for _, callTree := range chunkCallTrees {
					if len(sortedAndMergedIntervals) > 0 {
						callTree = sliceCallTree(&callTree, &sortedAndMergedIntervals)
=======
			example := utils.NewExampleFromProfilerChunk(
				result.Chunk.ProjectID,
				result.Chunk.ProfilerID,
				result.Chunk.ID,
				result.TransactionID,
				result.ThreadID,
				result.Start,
				result.End,
			)
			annotate := annotateWithProfileExample(example)

			for _, callTree := range result.CallTrees {
				if result.Start > 0 && result.End > 0 {
					interval := utils.Interval{
						Start: result.Start,
						End:   result.End,
>>>>>>> 6e2c2aa3
					}
					addCallTreeToFlamegraph(&flamegraphTree, callTree, annotate)
				}
<<<<<<< HEAD
				// if metrics aggregator is not null, while we're at it,
				// compute the metrics as well
				if ma != nil {
					functions := metrics.CapAndFilterFunctions(metrics.ExtractFunctionsFromCallTrees(chunkCallTrees), int(ma.MaxUniqueFunctions), true)
					ma.AddFunctions(functions, example)
				}
			} // end --> for tid, intervals := range result.Intervals
=======
				addCallTreeToFlamegraph(&flamegraphTree, callTree, annotate)
			}
			// if metrics aggregator is not null, while we're at it,
			// compute the metrics as well
			if ma != nil {
				functions := metrics.CapAndFilterFunctions(metrics.ExtractFunctionsFromCallTrees(result.CallTrees), int(ma.MaxUniqueFunctions), true)
				ma.AddFunctions(functions, example)
			}
>>>>>>> 6e2c2aa3
			chunkProfileSpan.Finish()
		} else {
			// This should never happen
			return speedscope.Output{}, errors.New("unexpected result from storage")
		}
	} // end --> for i := 0; i < numCandidates; i++ {

	flamegraphSpan.Finish()

	serializeSpan := span.StartChild("serialize")
	defer serializeSpan.Finish()

	sp := toSpeedscope(flamegraphTree, 4, 0)
	if ma != nil {
		fm := ma.ToMetrics()
		sp.Metrics = &fm
	}
	return sp, nil
}<|MERGE_RESOLUTION|>--- conflicted
+++ resolved
@@ -560,7 +560,6 @@
 			chunkProfileSpan := span.StartChild("calltree")
 			chunkProfileSpan.Description = "continuous profile"
 
-<<<<<<< HEAD
 			for tid, intervals := range result.Intervals {
 				chunkCallTrees, err := result.Chunk.CallTrees(&tid)
 				if err != nil {
@@ -582,28 +581,9 @@
 				for _, callTree := range chunkCallTrees {
 					if len(sortedAndMergedIntervals) > 0 {
 						callTree = sliceCallTree(&callTree, &sortedAndMergedIntervals)
-=======
-			example := utils.NewExampleFromProfilerChunk(
-				result.Chunk.ProjectID,
-				result.Chunk.ProfilerID,
-				result.Chunk.ID,
-				result.TransactionID,
-				result.ThreadID,
-				result.Start,
-				result.End,
-			)
-			annotate := annotateWithProfileExample(example)
-
-			for _, callTree := range result.CallTrees {
-				if result.Start > 0 && result.End > 0 {
-					interval := utils.Interval{
-						Start: result.Start,
-						End:   result.End,
->>>>>>> 6e2c2aa3
 					}
 					addCallTreeToFlamegraph(&flamegraphTree, callTree, annotate)
 				}
-<<<<<<< HEAD
 				// if metrics aggregator is not null, while we're at it,
 				// compute the metrics as well
 				if ma != nil {
@@ -611,16 +591,6 @@
 					ma.AddFunctions(functions, example)
 				}
 			} // end --> for tid, intervals := range result.Intervals
-=======
-				addCallTreeToFlamegraph(&flamegraphTree, callTree, annotate)
-			}
-			// if metrics aggregator is not null, while we're at it,
-			// compute the metrics as well
-			if ma != nil {
-				functions := metrics.CapAndFilterFunctions(metrics.ExtractFunctionsFromCallTrees(result.CallTrees), int(ma.MaxUniqueFunctions), true)
-				ma.AddFunctions(functions, example)
-			}
->>>>>>> 6e2c2aa3
 			chunkProfileSpan.Finish()
 		} else {
 			// This should never happen
